--- conflicted
+++ resolved
@@ -9,10 +9,6 @@
   "com.typesafe.akka" %% "akka-actor" % "2.4.16",
   "org.consensusresearch" %% "scrypto" % "1.2.0-RC3",
   "com.madgag.spongycastle" % "core" % "1.54.0.0",
-<<<<<<< HEAD
-  "org.scalatest" %% "scalatest" % "3.0.1" % "test",
-  "org.scalacheck" %% "scalacheck" % "1.13.4" % "test")
-=======
   "org.scalatest" %% "scalatest" % "3.0.1" % "it,test",
   "org.scalacheck" %% "scalacheck" % "1.13.4" % "it,test",
   "org.scorexfoundation" %% "iodb" % "0.1.1"
@@ -24,5 +20,4 @@
     .configs(Integration)
     .settings(commonSettings: _*)
     .settings(libraryDependencies ++= dep)
-    .settings(inConfig(Integration)(Defaults.testSettings) : _*)
->>>>>>> 576ed029
+    .settings(inConfig(Integration)(Defaults.testSettings) : _*)