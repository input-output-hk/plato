mantis {
  # Identifier used when connecting to other clients
  client-id = "mantis"

  # Version string (reported by an RPC method)
  client-version = "mantis/v0.1"

  # Base directory where all the data used by the node is stored, including blockchain data and private keys
  datadir = ${user.home}"/.mantis"

  # The unencrypted private key of this node
  node-key-file = ${mantis.datadir}"/nodeId.keys"

  # Keystore directory: stores encrypted private keys of accounts managed by this node
  keystore-dir = ${mantis.datadir}"/keystore"

  # timeout for shutting down the ActorSystem
  shutdown-timeout = "15.seconds"

  # one of the algorithms defined here:
  # https://docs.oracle.com/javase/8/docs/technotes/guides/security/StandardNames.html#SecureRandom
  # Uncomment this to specify, otherwise use the default implementation
  # secure-random-algo = "NativePRNG"

  network {
    # Ethereum protocol version
    protocol-version = 63

    server-address {
      # Listening interface for Ethereum protocol connections
      interface = "127.0.0.1"

      # Listening port for Ethereum protocol connections
      port = 9076
    }

    discovery {

      # Turn discovery of/off
      discovery-enabled = true

      # Listening interface for discovery protocol
      interface = "0.0.0.0"

      # Listening port for discovery protocol
      port = 30303

      # Set of initial nodes
      bootstrap-nodes = [
        "enode://e809c4a2fec7daed400e5e28564e23693b23b2cc5a019b612505631bbe7b9ccf709c1796d2a3d29ef2b045f210caf51e3c4f5b6d3587d43ad5d6397526fa6179@174.112.32.157:30303",
        "enode://6e538e7c1280f0a31ff08b382db5302480f775480b8e68f8febca0ceff81e4b19153c6f8bf60313b93bef2cc34d34e1df41317de0ce613a201d1660a788a03e2@52.206.67.235:30303",
        "enode://5fbfb426fbb46f8b8c1bd3dd140f5b511da558cd37d60844b525909ab82e13a25ee722293c829e52cb65c2305b1637fa9a2ea4d6634a224d5f400bfe244ac0de@162.243.55.45:30303",
        "enode://42d8f29d1db5f4b2947cd5c3d76c6d0d3697e6b9b3430c3d41e46b4bb77655433aeedc25d4b4ea9d8214b6a43008ba67199374a9b53633301bca0cd20c6928ab@104.155.176.151:30303",
        "enode://814920f1ec9510aa9ea1c8f79d8b6e6a462045f09caa2ae4055b0f34f7416fca6facd3dd45f1cf1673c0209e0503f02776b8ff94020e98b6679a0dc561b4eba0@104.154.136.117:30303",
        "enode://72e445f4e89c0f476d404bc40478b0df83a5b500d2d2e850e08eb1af0cd464ab86db6160d0fde64bd77d5f0d33507ae19035671b3c74fec126d6e28787669740@104.198.71.200:30303",
        "enode://5cd218959f8263bc3721d7789070806b0adff1a0ed3f95ec886fb469f9362c7507e3b32b256550b9a7964a23a938e8d42d45a0c34b332bfebc54b29081e83b93@35.187.57.94:30303",
        "enode://39abab9d2a41f53298c0c9dc6bbca57b0840c3ba9dccf42aa27316addc1b7e56ade32a0a9f7f52d6c5db4fe74d8824bcedfeaecf1a4e533cacb71cf8100a9442@144.76.238.49:30303",
        "enode://f50e675a34f471af2438b921914b5f06499c7438f3146f6b8936f1faeb50b8a91d0d0c24fb05a66f05865cd58c24da3e664d0def806172ddd0d4c5bdbf37747e@144.76.238.49:30306",
        "enode://6dd3ac8147fa82e46837ec8c3223d69ac24bcdbab04b036a3705c14f3a02e968f7f1adfcdb002aacec2db46e625c04bf8b5a1f85bb2d40a479b3cc9d45a444af@104.237.131.102:30303",
        "enode://18a551bee469c2e02de660ab01dede06503c986f6b8520cb5a65ad122df88b17b285e3fef09a40a0d44f99e014f8616cf1ebc2e094f96c6e09e2f390f5d34857@47.90.36.129:30303",
        "enode://2521b2616f795f3eb21757b52908978783a5eb8c35850e5934015f713d00bb476370176264b5b678b88e4e14bed4196476627f7e079d67bf0c02622c0fe7d9d7@125.134.78.189:30303",
        "enode://3f5f14647126dc39323447e22cb548369e1377a4e789ad48a6dc6680df1a39a28c46d36e79165fa155fdfaa67337d9703e1f029d5a788306fdef2030669a3bba@50.64.94.28:30303",
        "enode://4fca8ecaf9bd12b805b2b99d2ed6a28e62223707d16c53dd746e2a70f067308b0d8d9a769412f9b323b3410083dfef3eeadd139fd6946535692c1b31467f1080@159.203.78.75:30303",
        "enode://57be9e74b22ff3ea1bd3fedeb2ced310387dd176866793e273c7712305d8e4677f8913c86f93dfa8810e1cdb4177e5f87112db8748199a7771baf8dced63688b@104.41.188.223:30303",
        "enode://94072bbbf1d3e5648afc573bbaf79b14a26ac48380f635fde32782631329263fe7a347251079f9abd3a2678f5bc5e672f8e6aff93a27f0f8f4e0e4f961dac68d@1.226.84.230:50303",
        "enode://98b863da48ab8bef2339a823d552f3619fd8e892425ae40c6812c6f7e4a0afb4f9591b012183e89a63bb01c5085d0e96aa5f0812652335fb0ac946d6aaf15881@118.178.57.121:30303",
        "enode://fba5a07e283d517a2680bcfc7aeb498ac2d246d756556a2ebd5edeb39496491c47a6d27e27f82833b7d7d12defc8de994de04bb58beb72472649f9a323006820@41.135.121.6:30303"
      ]

      # Maximum discovered nodes stored (TODO: remove me once full protocol is in place)
      nodes-limit = 1000

      # Initial delay for discovery scan
      scan-initial-delay = 10.seconds

      # Scan interval for discovery
      scan-interval = 1.minute

      # Discovery message expiration time
      message-expiration = 90.minutes

      # (TODO: remove me once full protocol is in place)
      scan-max-nodes = 10
    }

    known-nodes {
      # How often known nodes updates are persisted to disk
      persist-interval = 20.seconds

      # Maximum number of persisted nodes
      max-persisted-nodes = 200
    }

    peer {
      # Retry delay for failed attempt at connecting to a peer
      connect-retry-delay = 1 minute

      # Maximum number of reconnect attempts after the connection has been initiated.
      # After that, the connection will be dropped until its initiated again (eg. by peer discovery)
      connect-max-retries = 2

      disconnect-poison-pill-timeout = 5 seconds

      wait-for-hello-timeout = 3 seconds

      wait-for-status-timeout = 30 seconds

      wait-for-chain-check-timeout = 15 seconds

      wait-for-handshake-timeout = 3 seconds

      wait-for-tcp-ack-timeout = 5 seconds

      # Maximum block headers in a single response message (as a blockchain host)
      max-blocks-headers-per-message = 100

      # Maximum block bodies in a single response message (as a blockchain host)
      max-blocks-bodies-per-message = 100

      # Maximum transactions receipts in a single response message (as a blockchain host)
      max-receipts-per-message = 100

      # Maximum MPT components in a single response message (as a blockchain host)
      max-mpt-components-per-message = 200

      # Maximum number of peers this node can connect to
      max-outgoing-peers = 40

      # Maximum number of peers that can connect to this node
      max-incoming-peers = 5

      # Maximum number of peers that can be connecting to this node
      max-pending-peers = 5

      # Ethereum network identifier:
      # 1 - mainnet, 2 - morden
      network-id = 1

      # Initial delay before connecting to nodes
      update-nodes-initial-delay = 5.seconds

      # Newly discovered nodes connect attempt interval
      update-nodes-interval = 20.seconds
    }

    rpc {
      # JSON-RPC mode
      # Available modes are: http, https
      # Choosing https requires creating a certificate and setting up 'certificate-keystore-path' and
      # 'certificate-password-file'
      # See: https://github.com/input-output-hk/mantis/wiki/Creating-self-signed-certificate-for-using-JSON-RPC-with-HTTPS
      mode = "http"

      # Whether to enable JSON-RPC endpoint
      enabled = true

      # Listening address of JSON-RPC HTTP/HTTPS endpoint
      interface = "127.0.0.1"

      # Listening port of JSON-RPC HTTP/HTTPS endpoint
      port = 8546

      # Path to the JKS keystore storing the certificate (used only for https)
      # null value indicates no certificate is being used
      certificate-keystore-path = null

      # File with the password used for accessing the certificate (used only for https)
      # null value indicates no certificate is being used
      certificate-password-file = null

      # Enabled JSON-RPC APIs over the JSON-RPC endpoint
      # Available choices are: eth, web3, net, personal, daedalus
<<<<<<< HEAD
      apis = "eth,web3,net"
=======
      apis = "eth,web3,net,daedalus"
>>>>>>> 33935816

      net {
        peer-manager-timeout = 5.seconds
      }

      # Maximum number of blocks considered when searching for account recent transactions (daedalus_getAccountRecentTransactions)
      tx-max-num-recent-blocks = 1000
    }
  }

  txPool {
    # Maximum number of pending transaction kept in the pool
    tx-pool-size = 1000

    pending-tx-manager-query-timeout = 5.seconds

    transaction-timeout = 2.minutes
  }

  mining {
    # Maximum number of ommers kept in the pool
    ommers-pool-size = 30

    # This determines how many parallel eth_getWork request we can handle, by storing the prepared blocks in a cache,
    # until a corresponding eth_submitWork request is received
    block-cashe-size = 30

    # Miner's coinbase address
    coinbase = "0011223344556677889900112233445566778899"

    active-timeout = 5 seconds

    ommer-pool-query-timeout = 5.seconds

    # Extra data to add to mined blocks
    header-extra-data = "mantis"

    # If true this node will mine new blocks
    mining-enabled = false

    ethash-dir = ${user.home}"/.ethash"

    mine-rounds = 100000
  }

  blockchain {
    # Frontier block number
    frontier-block-number = "0"

    # Homestead fork block number
    # Doc: https://github.com/ethereum/EIPs/blob/master/EIPS/eip-2.md
    homestead-block-number = "1150000"

    # EIP-106 fork block number
    # Doc: https://github.com/ethereum/EIPs/issues/106
    eip106-block-number = "1000000000000000000"

    # EIP-150 fork block number
    # Doc: https://github.com/ethereum/EIPs/issues/150
    eip150-block-number = "2500000"

    # EIP-155 fork block number
    # Doc: https://github.com/ethereum/eips/issues/155
    # 3 000 000 following lead of existing clients implementation to maintain compatibility
    # https://github.com/paritytech/parity/blob/b50fb71dd1d29dfde2a6c7e1830447cf30896c31/ethcore/res/ethereum/classic.json#L15
    eip155-block-number = "3000000"

    # EIP-160 fork block number
    # Doc: https://github.com/ethereum/EIPs/issues/160
    eip160-block-number = "3000000"

    # EIP-161 fork block number (ETH Only)
    # Doc: https://github.com/ethereum/EIPs/blob/master/EIPS/eip-161.md
    eip161-block-number = "1000000000000000000"

    # EIP-170 max code size (Eth only)
    # Doc: https://github.com/ethereum/EIPs/issues/170
    # null value indicates there's no max code size for the contract code
    max-code-size = null

    # Difficulty bomb pause block number
    # Doc: https://github.com/ethereumproject/ECIPs/blob/master/ECIPs/ECIP-1010.md
    difficulty-bomb-pause-block-number = "3000000"

    # Difficulty bomb continuation block number
    # Doc: https://github.com/ethereumproject/ECIPs/blob/master/ECIPs/ECIP-1010.md
    difficulty-bomb-continue-block-number = "5000000"

    # DAO fork configuration (Ethereum HF/Classic split)
    # https://blog.ethereum.org/2016/07/20/hard-fork-completed/
    dao {
      # DAO fork block number
      fork-block-number = "1920000"

      # The hash of the accepted DAO fork block
      fork-block-hash = "94365e3a8c0b35089c1d1195081fe7489b528a84b22199c916180db8b28ade7f"

      # Extra data to be put in fork block headers
      block-extra-data = null

      # number of blocks to place extra data after fork
      block-extra-data-range = 10

      # Address to send funds when draining
      refund-contract-address = null

      # List of accounts to be drained
      drain-list = null
    }

    # Starting nonce a an empty account. Some networks (like Morden) use different values.
    account-start-nonce = "0"

    # The ID of the accepted chain
    chain-id = "0x3d"

    # Custom genesis JSON file path
    # null value indicates using default genesis definition that matches the main network
    custom-genesis-file = null

    # Monetary policy parameters
    # Doc: https://github.com/ethereumproject/ECIPs/blob/master/ECIPs/ECIP-1017.md
    monetary-policy {
      # Block reward in the first era
      first-era-block-reward = "5000000000000000000"

      # Monetary policy era duration in number of blocks
      era-duration = 5000000

      # Rate at which rewards get reduced in successive eras.
      # Value in range [0.0, 1.0]
      reward-reduction-rate = 0.2
    }

    # if 2 competing blocktree branches are equal in terms of total difficulty and this is set to true, then gas
    # consumed in those branches will be used to resolve the tie
    # this is currently only used in ETS blockchain tests
    gas-tie-breaker = false
  }

  sync {
    # Whether to enable fast-sync
    do-fast-sync = true

    # Interval for updating peers during sync
    peers-scan-interval = 3.seconds

    # Duration for blacklisting a peer. Blacklisting reason include: invalid response from peer, response time-out, etc.
    blacklist-duration = 200.seconds

    # Retry interval when not having enough peers to start fast-sync
    start-retry-interval = 5.seconds

    # Retry interval for resuming fast sync after all connections to peers were lost
    sync-retry-interval = 5.seconds

    # Response time-out from peer during sync. If a peer fails to respond within this limit, it will be blacklisted
    peer-response-timeout = 3.minutes

    # Interval for logging syncing status info
    print-status-interval = 30.seconds

    # How often to dump fast-sync status to disk. If the client is restarted, fast-sync will continue from this point
    persist-state-snapshot-interval = 1.minute

    # Maximum concurrent requests when in fast-sync mode
    max-concurrent-requests = 50

    # Requested number of block headers when syncing from other peers
    block-headers-per-request = 200

    # Requested number of block bodies when syncing from other peers
    block-bodies-per-request = 128

    # Requested number of TX receipts when syncing from other peers
    receipts-per-request = 60

    # Requested number of MPT nodes when syncing from other peers
    nodes-per-request = 200

    # Minimum number of peers required to start fast-sync (by determining the target block)
    min-peers-to-choose-target-block = 2

    # During fast-sync when most up to date block is determined from peers, the actual target block number
    # will be decreased by this value
    target-block-offset = 500

    # How often to query peers for new blocks after the top of the chain has been reached
    check-for-new-block-interval = 10.seconds

    # size of the list that keeps track of peers that are failing to provide us with mpt node
    # we switch them to download only blockchain elements
    fastsync-block-chain-only-peers-pool = 100

    # time between 2 consecutive requests to peer when doing fast sync, this is to prevent flagging us as spammer
    fastsync-throttle = 2 seconds

    # When we receive a block that we don't have a parent for, it means we found a fork. To resolve it, we need to query the
    # same peer for previous blocks, until we find one that we have a parent for. This setting determines the batch size
    # of such query (number of blocks returned in a single query). 12 becaue it is confirmation depth in ethereum
    branch-resolution-batch-size = 12

    # number fo block headers batches to process when resolving branches in block chain
    # this limits length of branch in chain that will be resolved while doing regular sync
    # if branch is longer resolution will be aborted because of risk of out of memory error
    # too long branch may also indicate malicious peer, 24 (2 x branch-resolution-batch-size) because confirmation depth in ethereum is ~12 blocks
    # so we allow branches of 2x confirmation depth
    branch-resolution-max-requests = 2

    # threshold for storing non-main-chain blocks in queue.
    # if: current_best_block_number - block_number > max-queued-block-number-behind
    # then: the block will not be queued (such already queued blocks will be removed)
    max-queued-block-number-behind = 10

    # threshold for storing non-main-chain blocks in queue.
    # if: block_number - current_best_block_number > max-queued-block-number-ahead
    # then: the block will not be queued (such already queued blocks will be removed)
    max-queued-block-number-ahead = 10

    # Maxium number of blocks, after which block hash from NewBlockHashes packet is considered ancient
    # and peer sending it is blacklisted
    max-new-block-hash-age = 20

    # Maxium number of hashes processed form NewBlockHashes packet
    max-new-hashes = 64
  }

  pruning {
    # Pruning mode that the application will use.
    #
    # - archive: No pruning is performed
    # - basic: reference count based pruning
    #
    # After changing, please delete previous db before starting the client:
    #
    mode = "basic"

    # The amount of block history kept before pruning
    history = 1000
  }

  db {
    # IODB database is not currently used
    iodb {
      path = ${mantis.datadir}"/iodb/"
    }

    leveldb {
      # LevelDB data directory
      path = ${mantis.datadir}"/leveldb/"

      # Create DB data directory if it's missing
      create-if-missing = true

      # Should the DB raise an error as soon as it detects an internal corruption
      paranoid-checks = true

      # Force checksum verification of all data that is read from the file system on behalf of a particular read
      verify-checksums = true
    }
  }

  filter {
    # Time at which a filter remains valid
    filter-timeout = 10.minutes

    filter-manager-query-timeout = 3.minutes
  }

}

akka {
  loggers = ["akka.event.slf4j.Slf4jLogger"]
  loglevel = "DEBUG"
  logging-filter = "akka.event.slf4j.Slf4jLoggingFilter"
  logger-startup-timeout = 30s
  log-dead-letters = off
}<|MERGE_RESOLUTION|>--- conflicted
+++ resolved
@@ -170,11 +170,7 @@
 
       # Enabled JSON-RPC APIs over the JSON-RPC endpoint
       # Available choices are: eth, web3, net, personal, daedalus
-<<<<<<< HEAD
       apis = "eth,web3,net"
-=======
-      apis = "eth,web3,net,daedalus"
->>>>>>> 33935816
 
       net {
         peer-manager-timeout = 5.seconds
