--- conflicted
+++ resolved
@@ -6,13 +6,8 @@
 import io.iohk.ethereum.blockchain.sync.SyncController.{BlockBodiesReceived, BlockHeadersReceived, BlockHeadersToResolve, PrintStatus}
 import io.iohk.ethereum.domain.{Block, BlockHeader}
 import io.iohk.ethereum.ledger.BlockExecutionError
-<<<<<<< HEAD
-import io.iohk.ethereum.network.Peer
-=======
-import io.iohk.ethereum.network.PeerActor
->>>>>>> b1e32771
+import io.iohk.ethereum.network.{Peer, PeerActor}
 import io.iohk.ethereum.network.PeerActor.Status.Handshaked
-import io.iohk.ethereum.network.PeerActor._
 import io.iohk.ethereum.network.p2p.messages.CommonMessages.NewBlock
 import io.iohk.ethereum.network.p2p.messages.PV62._
 import io.iohk.ethereum.utils.Config
@@ -55,17 +50,13 @@
 
     case BroadcastBlocks(newBlocks) if broadcasting =>
       //FIXME: Decide block propagation algorithm (for now we send block to every peer) [EC-87]
-<<<<<<< HEAD
-      peersToDownloadFrom.keys.foreach(_.ref ! block)
-=======
       val blocksToSendToEachPeer = for {
         peer <- peersToDownloadFrom.keys
         block <- newBlocks
       } yield (peer, block)
       blocksToSendToEachPeer.foreach{ case (peer, block) =>
-        peer ! PeerActor.SendMessage(block)
-      }
->>>>>>> b1e32771
+        peer.ref ! PeerActor.SendMessage(block)
+      }
 
     case PrintStatus =>
       log.info(s"Peers: ${handshakedPeers.size} (${blacklistedPeers.size} blacklisted).")
