--- conflicted
+++ resolved
@@ -4,12 +4,8 @@
 import java.math.BigInteger
 import java.security.SecureRandom
 
-<<<<<<< HEAD
-import com.google.common.base.Throwables
-=======
 import org.spongycastle.asn1.sec.SECNamedCurves
 import org.spongycastle.asn1.x9.X9ECParameters
->>>>>>> 63a8842e
 import org.spongycastle.crypto.digests.{SHA1Digest, SHA256Digest}
 import org.spongycastle.crypto.engines.AESFastEngine
 import org.spongycastle.crypto.generators.ECKeyPairGenerator
@@ -21,29 +17,18 @@
 import org.spongycastle.math.ec.ECPoint
 
 object ECIESCoder {
-<<<<<<< HEAD
-  val KEY_SIZE = 128
-=======
   val KeySize = 128
   val Params: X9ECParameters = SECNamedCurves.getByName("secp256k1")
   val Curve = new ECDomainParameters(Params.getCurve, Params.getG, Params.getN, Params.getH)
->>>>>>> 63a8842e
 
   @throws[IOException]
   @throws[InvalidCipherTextException]
   def decrypt(privKey: BigInteger, cipher: Array[Byte], macData: Option[Array[Byte]] = None): Array[Byte] = {
     val is = new ByteArrayInputStream(cipher)
-<<<<<<< HEAD
-    val ephemBytes = new Array[Byte](2 * ((curve.getCurve.getFieldSize + 7) / 8) + 1)
-    is.read(ephemBytes)
-    val ephem = curve.getCurve.decodePoint(ephemBytes)
-    val IV = new Array[Byte](KEY_SIZE / 8)
-=======
     val ephemBytes = new Array[Byte](2 * ((Curve.getCurve.getFieldSize + 7) / 8) + 1)
     is.read(ephemBytes)
     val ephem = Curve.getCurve.decodePoint(ephemBytes)
     val IV = new Array[Byte](KeySize / 8)
->>>>>>> 63a8842e
     is.read(IV)
     val cipherBody = new Array[Byte](is.available)
     is.read(cipherBody)
@@ -60,14 +45,8 @@
       hash = new SHA256Digest,
       cipher = Some(new BufferedBlockCipher(new SICBlockCipher(aesFastEngine))),
       IV = IV,
-<<<<<<< HEAD
-      prvSrc = Left(new ECPrivateKeyParameters(prv, curve)),
-      pubSrc = Left(new ECPublicKeyParameters(ephem, curve)),
-      addLenOfEncodingVector = true)
-=======
       prvSrc = Left(new ECPrivateKeyParameters(prv, Curve)),
       pubSrc = Left(new ECPublicKeyParameters(ephem, Curve)))
->>>>>>> 63a8842e
 
 
     iesEngine.processBlock(cipher, 0, cipher.length, forEncryption = false, macData)
@@ -93,14 +72,8 @@
       hash = new SHA1Digest,
       cipher = None,
       IV = new Array[Byte](0),
-<<<<<<< HEAD
-      prvSrc = Left(new ECPrivateKeyParameters(privKey, curve)),
-      pubSrc = Right(new ECIESPublicKeyParser(curve)),
-      addLenOfEncodingVector = false,
-=======
       prvSrc = Left(new ECPrivateKeyParameters(privKey, Curve)),
       pubSrc = Right(new ECIESPublicKeyParser(Curve)),
->>>>>>> 63a8842e
       hashMacKey = false)
 
     iesEngine.processBlock(cipher, 0, cipher.length, forEncryption = false)
@@ -109,16 +82,12 @@
   def encrypt(toPub: ECPoint, plaintext: Array[Byte], macData: Option[Array[Byte]] = None): Array[Byte] = {
 
     val random = new SecureRandom
-<<<<<<< HEAD
-    val gParam = new ECKeyGenerationParameters(curve, random)
-=======
     val gParam = new ECKeyGenerationParameters(Curve, random)
 
     val IV = new Array[Byte](KeySize / 8)
     random.nextBytes(IV)
 
     val eGen = new ECKeyPairGenerator
->>>>>>> 63a8842e
     eGen.init(gParam)
     val ephemPair = eGen.generateKeyPair
 
@@ -127,30 +96,6 @@
 
     val iesEngine = makeIESEngine(isEncrypt = true, toPub, prv, IV)
 
-<<<<<<< HEAD
-    val keygenParams = new ECKeyGenerationParameters(curve, random)
-    val generator = new ECKeyPairGenerator
-    generator.init(keygenParams)
-    val gen = new ECKeyPairGenerator
-    gen.init(new ECKeyGenerationParameters(curve, random))
-    var cipher: Array[Byte] = null
-    try {
-      cipher = iesEngine.processBlock(plaintext, 0, plaintext.length, forEncryption = true, macData)
-      val bos = new ByteArrayOutputStream
-      bos.write(pub.getEncoded(false))
-      bos.write(IV)
-      bos.write(cipher)
-      bos.toByteArray
-
-    } catch {
-      case e: InvalidCipherTextException => {
-        throw Throwables.propagate(e)
-      }
-      case e: IOException => {
-        throw Throwables.propagate(e)
-      }
-    }
-=======
     val keygenParams = new ECKeyGenerationParameters(Curve, random)
     val generator = new ECKeyPairGenerator
     generator.init(keygenParams)
@@ -158,7 +103,6 @@
     gen.init(new ECKeyGenerationParameters(Curve, random))
 
     pub.getEncoded(false) ++ IV ++ iesEngine.processBlock(plaintext, 0, plaintext.length, forEncryption = true, macData)
->>>>>>> 63a8842e
   }
 
   /**
@@ -178,31 +122,17 @@
 
     val eGen = new ECKeyPairGenerator
     val random = new SecureRandom
-<<<<<<< HEAD
-    val gParam = new ECKeyGenerationParameters(curve, random)
-    eGen.init(gParam)
-
-    val ephemeralKeyPairGenerator = new EphemeralKeyPairGenerator(eGen, ECIESPublicKeyEncoder)
-
-=======
     val gParam = new ECKeyGenerationParameters(Curve, random)
     eGen.init(gParam)
 
->>>>>>> 63a8842e
     val iesEngine = new EthereumIESEngine(
       kdf = Right(new MGF1BytesGeneratorExt(new SHA1Digest)),
       mac = new HMac(new SHA1Digest),
       hash = new SHA1Digest,
       cipher = None,
       IV = new Array[Byte](0),
-<<<<<<< HEAD
-      prvSrc = Right(ephemeralKeyPairGenerator),
-      pubSrc = Left(new ECPublicKeyParameters(pub, curve)),
-      addLenOfEncodingVector = false,
-=======
       prvSrc = Right(eGen),
       pubSrc = Left(new ECPublicKeyParameters(pub, Curve)),
->>>>>>> 63a8842e
       hashMacKey = false)
 
     iesEngine.processBlock(plaintext, 0, plaintext.length, forEncryption = true)
@@ -217,21 +147,9 @@
       hash = new SHA256Digest,
       cipher = Some(new BufferedBlockCipher(new SICBlockCipher(aesFastEngine))),
       IV = IV,
-<<<<<<< HEAD
-      prvSrc = Left(new ECPrivateKeyParameters(prv, curve)),
-      pubSrc = Left(new ECPublicKeyParameters(pub, curve)),
-      addLenOfEncodingVector = true)
-=======
       prvSrc = Left(new ECPrivateKeyParameters(prv, Curve)),
       pubSrc = Left(new ECPublicKeyParameters(pub, Curve)))
->>>>>>> 63a8842e
 
     iesEngine
   }
-
-  def getOverhead: Int = {
-    // 256 bit EC public key, IV, 256 bit MAC
-    65 + KEY_SIZE / 8 + 32
-  }
-
 }