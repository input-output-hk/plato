--- conflicted
+++ resolved
@@ -77,12 +77,9 @@
 
     for {
       key <- recoveredPublicKey
-<<<<<<< HEAD
-=======
 
       //TODO: Parity doesn't do this (https://github.com/paritytech/parity/blob/master/ethkey/src/keypair.rs#L23-L28)
       //      more research is needed on why `key.tail` is needed
->>>>>>> 221a7b7c
       addrBytes = crypto.kec256(key.tail).slice(FirstByteOfAddress, LastByteOfAddress)
       if addrBytes.length == Address.Length
     } yield Address(addrBytes)
