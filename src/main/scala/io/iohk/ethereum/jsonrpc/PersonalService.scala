package io.iohk.ethereum.jsonrpc

import akka.pattern.ask
import akka.actor.ActorRef
import akka.util.{ByteString, Timeout}
import io.iohk.ethereum.crypto
import io.iohk.ethereum.crypto.ECDSASignature
import io.iohk.ethereum.db.storage.AppStateStorage
import io.iohk.ethereum.domain.{Account, Address, Blockchain}
import io.iohk.ethereum.jsonrpc.PersonalService._
import io.iohk.ethereum.keystore.{KeyStore, Wallet}
import io.iohk.ethereum.jsonrpc.JsonRpcErrors._
<<<<<<< HEAD
import io.iohk.ethereum.transactions.PendingTransactionsManager.AddTransactions
import io.iohk.ethereum.utils.BlockchainConfig
=======
import io.iohk.ethereum.transactions.PendingTransactionsManager
import io.iohk.ethereum.transactions.PendingTransactionsManager.{AddTransactions, PendingTransactionsResponse}
import io.iohk.ethereum.utils.TxPoolConfig
>>>>>>> 161c3058

import scala.collection.mutable
import scala.concurrent.Future
import scala.concurrent.ExecutionContext.Implicits.global
import scala.util.Try

object PersonalService {

  case class ImportRawKeyRequest(prvKey: ByteString, passphrase: String)
  case class ImportRawKeyResponse(address: Address)

  case class NewAccountRequest(passphrase: String)
  case class NewAccountResponse(address: Address)

  case class ListAccountsRequest()
  case class ListAccountsResponse(addresses: List[Address])

  case class UnlockAccountRequest(address: Address, passphrase: String)
  case class UnlockAccountResponse(result: Boolean)

  case class LockAccountRequest(address: Address)
  case class LockAccountResponse(result: Boolean)

  case class SendTransactionWithPassphraseRequest(tx: TransactionRequest, passphrase: String)
  case class SendTransactionWithPassphraseResponse(txHash: ByteString)

  case class SendTransactionRequest(tx: TransactionRequest)
  case class SendTransactionResponse(txHash: ByteString)

  case class SignRequest(message: ByteString, address: Address, passphrase: Option[String])
  case class SignResponse(signature: ECDSASignature)

  case class EcRecoverRequest(message: ByteString, signature: ECDSASignature)
  case class EcRecoverResponse(address: Address)

  val InvalidKey = InvalidParams("Invalid key provided, expected 32 bytes (64 hex digits)")
  val InvalidAddress = InvalidParams("Invalid address, expected 20 bytes (40 hex digits)")
  val InvalidPassphrase = LogicError("Could not decrypt key with given passphrase")
  val KeyNotFound = LogicError("No key found for the given address")

  val PrivateKeyLength = 32
}

class PersonalService(
  keyStore: KeyStore,
  blockchain: Blockchain,
  txPool: ActorRef,
  appStateStorage: AppStateStorage,
<<<<<<< HEAD
  blockchainConfig: BlockchainConfig) {
=======
  txPoolConfig: TxPoolConfig) {
>>>>>>> 161c3058

  private val unlockedWallets: mutable.Map[Address, Wallet] = mutable.Map.empty

  def importRawKey(req: ImportRawKeyRequest): ServiceResponse[ImportRawKeyResponse] = Future {
    for {
      prvKey <- Right(req.prvKey).filterOrElse(_.length == PrivateKeyLength, InvalidKey)
      addr <- keyStore.importPrivateKey(prvKey, req.passphrase).left.map(handleError)
    } yield ImportRawKeyResponse(addr)
  }

  def newAccount(req: NewAccountRequest): ServiceResponse[NewAccountResponse] = Future {
    keyStore.newAccount(req.passphrase)
      .map(NewAccountResponse.apply)
      .left.map(handleError)
  }

  def listAccounts(request: ListAccountsRequest): ServiceResponse[ListAccountsResponse] = Future {
    keyStore.listAccounts()
      .map(ListAccountsResponse.apply)
      .left.map(handleError)
  }

  def unlockAccount(request: UnlockAccountRequest): ServiceResponse[UnlockAccountResponse] = Future {
    keyStore.unlockAccount(request.address, request.passphrase)
      .left.map(handleError)
      .map { wallet =>
        unlockedWallets += request.address -> wallet
        UnlockAccountResponse(true)
      }
  }

  def lockAccount(request: LockAccountRequest): ServiceResponse[LockAccountResponse] = Future.successful {
    unlockedWallets -= request.address
    Right(LockAccountResponse(true))
  }

  def sign(request: SignRequest): ServiceResponse[SignResponse] = Future {
    import request._

    val accountWallet = {
      if(passphrase.isDefined) keyStore.unlockAccount(address, passphrase.get).left.map(handleError)
      else unlockedWallets.get(request.address).toRight(AccountLocked)
    }

    accountWallet
      .map { wallet =>
        SignResponse(ECDSASignature.sign(getMessageToSign(message), wallet.keyPair))
      }
  }

  def ecRecover(req: EcRecoverRequest): ServiceResponse[EcRecoverResponse] = Future {
    import req._
    signature.publicKey(getMessageToSign(message)).map { publicKey =>
      Right(EcRecoverResponse(Address(crypto.kec256(publicKey))))
    }.getOrElse(Left(InvalidParams("unable to recover address")))
  }

  def sendTransaction(request: SendTransactionWithPassphraseRequest): ServiceResponse[SendTransactionWithPassphraseResponse] = {
    val maybeWalletUnlocked = Future { keyStore.unlockAccount(request.tx.from, request.passphrase).left.map(handleError) }
    maybeWalletUnlocked.flatMap {
      case Right(wallet) =>
        val futureTxHash = sendTransaction(request.tx, wallet)
        futureTxHash.map(txHash => Right(SendTransactionWithPassphraseResponse(txHash)))
      case Left(err) => Future.successful(Left(err))
    }
  }


  def sendTransaction(request: SendTransactionRequest): ServiceResponse[SendTransactionResponse] = {
    unlockedWallets.get(request.tx.from) match {
      case Some(wallet) =>
        val futureTxHash = sendTransaction(request.tx, wallet)
        futureTxHash.map(txHash => Right(SendTransactionResponse(txHash)))

      case None =>
        Future.successful(Left(AccountLocked))
    }
  }

<<<<<<< HEAD
  private def sendTransaction(request: TransactionRequest, wallet: Wallet): ByteString = {
    val defaultNonce = getCurrentAccount(request.from).getOrElse(Account.empty(blockchainConfig.accountStartNonce)).nonce
    val tx = request.toTransaction(defaultNonce)
    val stx = wallet.signTx(tx)
=======
  private def sendTransaction(request: TransactionRequest, wallet: Wallet): Future[ByteString] = {
    implicit val timeout = Timeout(txPoolConfig.pendingTxManagerQueryTimeout)
>>>>>>> 161c3058

    val pendingTxsFuture = (txPool ? PendingTransactionsManager.GetPendingTransactions).mapTo[PendingTransactionsResponse]
    val latestPendingTxNonceFuture: Future[Option[BigInt]] = pendingTxsFuture.map { pendingTxs =>
      val senderTxsNonces = pendingTxs.pendingTransactions
        .collect { case ptx if ptx.stx.senderAddress == wallet.address => ptx.stx.tx.nonce }
      Try(senderTxsNonces.max).toOption
    }
    latestPendingTxNonceFuture.map{ maybeLatestPendingTxNonce =>
      val maybeCurrentNonce = getCurrentAccount(request.from).map(_.nonce.toBigInt)
      val maybeNextTxNonce = maybeLatestPendingTxNonce.map(_ + 1) orElse maybeCurrentNonce
      val tx = request.toTransaction(maybeNextTxNonce.getOrElse(Account.Empty.nonce))
      val stx = wallet.signTx(tx)

      txPool ! AddTransactions(stx)

      stx.hash
    }
  }

  private def getCurrentAccount(address: Address): Option[Account] =
    blockchain.getAccount(address, appStateStorage.getBestBlockNumber())

  private def getMessageToSign(message: ByteString) = {
    val prefixed: Array[Byte] =
      0x19.toByte +:
        s"Ethereum Signed Message:\n${message.length}".getBytes ++:
        message.toArray[Byte]

    crypto.kec256(prefixed)
  }

  private val handleError: PartialFunction[KeyStore.KeyStoreError, JsonRpcError] = {
    case KeyStore.DecryptionFailed => InvalidPassphrase
    case KeyStore.KeyNotFound => KeyNotFound
    case KeyStore.IOError(msg) => LogicError(msg)
  }
}<|MERGE_RESOLUTION|>--- conflicted
+++ resolved
@@ -10,14 +10,11 @@
 import io.iohk.ethereum.jsonrpc.PersonalService._
 import io.iohk.ethereum.keystore.{KeyStore, Wallet}
 import io.iohk.ethereum.jsonrpc.JsonRpcErrors._
-<<<<<<< HEAD
 import io.iohk.ethereum.transactions.PendingTransactionsManager.AddTransactions
 import io.iohk.ethereum.utils.BlockchainConfig
-=======
 import io.iohk.ethereum.transactions.PendingTransactionsManager
 import io.iohk.ethereum.transactions.PendingTransactionsManager.{AddTransactions, PendingTransactionsResponse}
 import io.iohk.ethereum.utils.TxPoolConfig
->>>>>>> 161c3058
 
 import scala.collection.mutable
 import scala.concurrent.Future
@@ -66,11 +63,8 @@
   blockchain: Blockchain,
   txPool: ActorRef,
   appStateStorage: AppStateStorage,
-<<<<<<< HEAD
-  blockchainConfig: BlockchainConfig) {
-=======
+  blockchainConfig: BlockchainConfig,
   txPoolConfig: TxPoolConfig) {
->>>>>>> 161c3058
 
   private val unlockedWallets: mutable.Map[Address, Wallet] = mutable.Map.empty
 
@@ -150,15 +144,8 @@
     }
   }
 
-<<<<<<< HEAD
-  private def sendTransaction(request: TransactionRequest, wallet: Wallet): ByteString = {
-    val defaultNonce = getCurrentAccount(request.from).getOrElse(Account.empty(blockchainConfig.accountStartNonce)).nonce
-    val tx = request.toTransaction(defaultNonce)
-    val stx = wallet.signTx(tx)
-=======
   private def sendTransaction(request: TransactionRequest, wallet: Wallet): Future[ByteString] = {
     implicit val timeout = Timeout(txPoolConfig.pendingTxManagerQueryTimeout)
->>>>>>> 161c3058
 
     val pendingTxsFuture = (txPool ? PendingTransactionsManager.GetPendingTransactions).mapTo[PendingTransactionsResponse]
     val latestPendingTxNonceFuture: Future[Option[BigInt]] = pendingTxsFuture.map { pendingTxs =>
@@ -169,7 +156,7 @@
     latestPendingTxNonceFuture.map{ maybeLatestPendingTxNonce =>
       val maybeCurrentNonce = getCurrentAccount(request.from).map(_.nonce.toBigInt)
       val maybeNextTxNonce = maybeLatestPendingTxNonce.map(_ + 1) orElse maybeCurrentNonce
-      val tx = request.toTransaction(maybeNextTxNonce.getOrElse(Account.Empty.nonce))
+      val tx = request.toTransaction(maybeNextTxNonce.getOrElse(blockchainConfig.accountStartNonce))
       val stx = wallet.signTx(tx)
 
       txPool ! AddTransactions(stx)
