--- conflicted
+++ resolved
@@ -17,13 +17,9 @@
 
 trait Ledger {
 
-<<<<<<< HEAD
+  def checkBlockStatus(blockHash: ByteString): BlockStatus
+
   def executeBlock(block: Block, alreadyValidated: Boolean = false): Either[BlockExecutionError, Seq[Receipt]]
-=======
-  def checkBlockStatus(blockHash: ByteString): BlockStatus
-
-  def executeBlock(block: Block): Either[BlockExecutionError, Seq[Receipt]]
->>>>>>> 12dc0b2d
 
   def prepareBlock(block: Block): BlockPreparationResult
 
