--- conflicted
+++ resolved
@@ -25,18 +25,13 @@
 
     val blockchain = BlockchainImpl(storages)
 
-<<<<<<< HEAD
     val blockExecResult = for {
       _ <- validateBlockBeforeExecution(block, blockchain)
 
       execResult <- executeBlockTransactions(block, blockchain, storages, stateStorage)
       BlockResult(resultingWorldStateProxy, gasUsed, receipts) = execResult
-      worldToPersist = payBlockReward(Config.Blockchain.BlockReward, block, resultingWorldStateProxy)
+      worldToPersist = payBlockReward(Config.Blockchain.blockReward, block, resultingWorldStateProxy)
       worldPersisted = InMemoryWorldStateProxy.persistState(worldToPersist) //State root hash needs to be up-to-date for validateBlockAfterExecution
-=======
-      val worldToPersist = payBlockReward(Config.Blockchain.blockReward, block, resultingWorldStateProxy)
-      val worldPersisted = InMemoryWorldStateProxy.persistState(worldToPersist) //State root hash needs to be up-to-date for validateBlockAfterExecution
->>>>>>> 7eba871e
 
       _ <- validateBlockAfterExecution(block, worldPersisted.stateRootHash, receipts, gasUsed)
     } yield ()
@@ -62,24 +57,16 @@
     val parentStateRoot = blockchain.getBlockHeaderByHash(block.header.parentHash).map(_.stateRoot)
     val initialWorld = InMemoryWorldStateProxy(storages, stateStorage, parentStateRoot)
 
-<<<<<<< HEAD
+    val config = EvmConfig.forBlock(block.header.number)
+
     log.debug(s"About to execute txs from block ${block.header}")
-    val blockTxsExecResult = executeTransactions(block.body.transactionList, initialWorld, block.header)
+    val blockTxsExecResult = executeTransactions(block.body.transactionList, initialWorld, block.header, config)
     blockTxsExecResult match {
       case Right(_) => log.debug(s"All txs from block ${block.header} were executed successfully")
       case Left(error) => log.debug(s"Not all txs from block ${block.header} were executed correctly, due to ${error.reason}")
     }
     blockTxsExecResult
   }
-=======
-    val config = EvmConfig.forBlock(block.header.number)
-
-    block.body.transactionList.foldLeft[BlockResult](BlockResult(worldState = initialWorld)) {
-      case (BlockResult(world, acumGas, receipts), stx)=>
-        validateTransaction(stx, world, acumGas, block.header, config) match {
-          case Left(err) =>
-            throw new RuntimeException(err)
->>>>>>> 7eba871e
 
   /**
     * This functions executes all the signed transactions from a block (till one of those executions fails)
@@ -94,13 +81,13 @@
     */
   @tailrec
   private def executeTransactions(signedTransactions: Seq[SignedTransaction], world: InMemoryWorldStateProxy, blockHeader: BlockHeader,
-                                  acumGas: BigInt = 0, acumReceipts: Seq[Receipt] = Nil): Either[TxsExecutionError, BlockResult] =
+                                  config: EvmConfig, acumGas: BigInt = 0, acumReceipts: Seq[Receipt] = Nil): Either[TxsExecutionError, BlockResult] =
     signedTransactions match {
       case Nil =>
         Right(BlockResult(worldState = world, gasUsed = acumGas, receipts = acumReceipts))
 
       case Seq(stx, otherStxs@_*) =>
-        validateTransaction(stx, world, acumGas, blockHeader) match {
+        validateTransaction(stx, world, acumGas, blockHeader, config) match {
           case Right(_) =>
             val TxResult(newWorld, gasUsed, logs) = executeTransaction(stx, blockHeader, world)
 
@@ -111,7 +98,7 @@
               logs = logs
             )
 
-            executeTransactions(otherStxs, newWorld, blockHeader, receipt.cumulativeGasUsed, acumReceipts :+ receipt)
+            executeTransactions(otherStxs, newWorld, blockHeader, config, receipt.cumulativeGasUsed, acumReceipts :+ receipt)
           case Left(error) => Left(TxsExecutionError(error))
         }
     }
