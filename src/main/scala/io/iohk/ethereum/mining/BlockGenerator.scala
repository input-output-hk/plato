package io.iohk.ethereum.mining

import java.time.Instant
import java.util.concurrent.atomic.AtomicReference
import java.util.function.UnaryOperator

import akka.util.ByteString
import io.iohk.ethereum.db.dataSource.EphemDataSource
import io.iohk.ethereum.db.storage.NodeStorage
import io.iohk.ethereum.domain.{Block, BlockHeader, Receipt, SignedTransaction, _}
import io.iohk.ethereum.ledger.Ledger.{BlockPreparationResult, BlockResult}
import io.iohk.ethereum.ledger.{BlockPreparationError, BloomFilter, Ledger}
import io.iohk.ethereum.mining.BlockGenerator.{InvalidOmmers, NoParent}
import io.iohk.ethereum.mpt.{ByteArraySerializable, MerklePatriciaTrie}
import io.iohk.ethereum.network.p2p.messages.PV62.BlockBody
import io.iohk.ethereum.network.p2p.messages.PV62.BlockHeaderImplicits._
import io.iohk.ethereum.utils.{BlockchainConfig, Logger, MiningConfig}
import io.iohk.ethereum.utils.ByteUtils.or
import io.iohk.ethereum.validators.MptListValidator.intByteArraySerializable
import io.iohk.ethereum.validators.OmmersValidator.OmmersError
import io.iohk.ethereum.validators.Validators
import io.iohk.ethereum.crypto._

class BlockGenerator(blockchainStorages: BlockchainStorages, blockchainConfig: BlockchainConfig, miningConfig: MiningConfig,
<<<<<<< HEAD
  ledger: Ledger, validators: Validators) extends Logger {
=======
  ledger: Ledger, validators: Validators, blockTimestampProvider: BlockTimestampProvider = DefaultBlockTimestampProvider) {
>>>>>>> cfda77d8

  val difficulty = new DifficultyCalculator(blockchainConfig)

  private val cache: AtomicReference[List[PendingBlock]] = new AtomicReference(Nil)

  def generateBlockForMining(blockNumber: BigInt, transactions: Seq[SignedTransaction], ommers: Seq[BlockHeader], beneficiary: Address):
  Either[BlockPreparationError, PendingBlock] = {
    val blockchain = BlockchainImpl(blockchainStorages)

    val result = validators.ommersValidator.validate(blockNumber, ommers, blockchain).left.map(InvalidOmmers).flatMap { _ =>
      blockchain.getBlockByNumber(blockNumber - 1).map { parent =>
        val blockTimestamp = blockTimestampProvider.getEpochSecond
        val header: BlockHeader = prepareHeader(blockNumber, ommers, beneficiary, parent, blockTimestamp)

        val transactionsForBlock = transactions
          .filter(_.tx.gasLimit < header.gasLimit)
          //if we have 2 transactions from same address we want first one with lower nonce
          .sortBy(_.tx.nonce)
          .scanLeft(BigInt(0), None: Option[SignedTransaction]) { case ((accumulatedGas, _), stx) => (accumulatedGas + stx.tx.gasLimit, Some(stx)) }
          .collect{case (gas,Some(stx)) => (gas,stx)}
          .takeWhile{case (gas, _) => gas <= header.gasLimit}
          .map{case (_, stx) => stx}

        log.error(s"got transactions for block $transactionsForBlock")

        val body = BlockBody(transactionsForBlock, ommers)
        val block = Block(header, body)

        ledger.prepareBlock(block, blockchainStorages, validators).right.map {
          case BlockPreparationResult(prepareBlock, BlockResult(_, gasUsed, receipts), stateRoot) =>
            val receiptsLogs: Seq[Array[Byte]] = BloomFilter.EmptyBloomFilter.toArray +: receipts.map(_.logsBloomFilter.toArray)
            val bloomFilter = ByteString(or(receiptsLogs: _*))

            PendingBlock(block.copy(header = block.header.copy(
              transactionsRoot = buildMpt(prepareBlock.body.transactionList, SignedTransaction.byteArraySerializable),
              stateRoot = stateRoot,
              receiptsRoot = buildMpt(receipts, Receipt.byteArraySerializable),
              logsBloom = bloomFilter,
              gasUsed = gasUsed),
              body = prepareBlock.body), receipts)
        }
      }.getOrElse(Left(NoParent))
    }

    result.right.foreach(b => cache.updateAndGet(new UnaryOperator[List[PendingBlock]] {
      override def apply(t: List[PendingBlock]): List[PendingBlock] =
        (b :: t).take(miningConfig.blockCacheSize)
    }))

    result
  }

  private def prepareHeader(blockNumber: BigInt, ommers: Seq[BlockHeader], beneficiary: Address, parent: Block, blockTimestamp: Long) = BlockHeader(
    parentHash = parent.header.hash,
    ommersHash = ByteString(kec256(ommers.toBytes: Array[Byte])),
    beneficiary = beneficiary.bytes,
    stateRoot = ByteString.empty,
    //we are not able to calculate transactionsRoot here because we do not know if they will fail
    transactionsRoot = ByteString.empty,
    receiptsRoot = ByteString.empty,
    logsBloom = ByteString.empty,
    difficulty = difficulty.calculateDifficulty(blockNumber, blockTimestamp, parent.header),
    number = blockNumber,
    gasLimit = calculateGasLimit(parent.header.gasLimit),
    gasUsed = 0,
    unixTimestamp = blockTimestamp,
    extraData = ByteString("mined with etc scala"),
    mixHash = ByteString.empty,
    nonce = ByteString.empty
  )

  def getPrepared(powHeaderHash: ByteString): Option[PendingBlock] = {
    cache.getAndUpdate(new UnaryOperator[List[PendingBlock]] {
      override def apply(t: List[PendingBlock]): List[PendingBlock] =
        t.filterNot(pb => ByteString(kec256(BlockHeader.getEncodedWithoutNonce(pb.block.header))) == powHeaderHash)
    }).find { pb =>
      ByteString(kec256(BlockHeader.getEncodedWithoutNonce(pb.block.header))) == powHeaderHash
    }
  }

  /**
    * This function returns the block currently being mined block with highest timestamp
    */
  def getPending: Option[PendingBlock] = {
    val pendingBlocks = cache.get()
    if(pendingBlocks.isEmpty) None
    else Some(pendingBlocks.maxBy(_.block.header.unixTimestamp))
  }

  //returns maximal limit to be able to include as many transactions as possible
  private def calculateGasLimit(parentGas: BigInt): BigInt = {
    val GasLimitBoundDivisor: Int = 1024

    val gasLimitDifference = parentGas / GasLimitBoundDivisor
    parentGas + gasLimitDifference - 1
  }

  private def buildMpt[K](entities: Seq[K], vSerializable: ByteArraySerializable[K]): ByteString = {
    val mpt = MerklePatriciaTrie[Int, K](
      source = new NodeStorage(EphemDataSource()),
      hashFn = (input: Array[Byte]) => kec256(input)
    )(intByteArraySerializable, vSerializable)
    val hash = entities.zipWithIndex.foldLeft(mpt) { case (trie, (value, key)) => trie.put(key, value) }.getRootHash
    ByteString(hash)
  }

}

trait BlockTimestampProvider {
  def getEpochSecond: Long
}

case class PendingBlock(block: Block, receipts: Seq[Receipt])

object DefaultBlockTimestampProvider extends BlockTimestampProvider {
  override def getEpochSecond: Long = Instant.now.getEpochSecond
}

object BlockGenerator {

  case object NoParent extends BlockPreparationError

  case class InvalidOmmers(reason: OmmersError) extends BlockPreparationError

}<|MERGE_RESOLUTION|>--- conflicted
+++ resolved
@@ -14,7 +14,7 @@
 import io.iohk.ethereum.mpt.{ByteArraySerializable, MerklePatriciaTrie}
 import io.iohk.ethereum.network.p2p.messages.PV62.BlockBody
 import io.iohk.ethereum.network.p2p.messages.PV62.BlockHeaderImplicits._
-import io.iohk.ethereum.utils.{BlockchainConfig, Logger, MiningConfig}
+import io.iohk.ethereum.utils.{BlockchainConfig, MiningConfig}
 import io.iohk.ethereum.utils.ByteUtils.or
 import io.iohk.ethereum.validators.MptListValidator.intByteArraySerializable
 import io.iohk.ethereum.validators.OmmersValidator.OmmersError
@@ -22,11 +22,7 @@
 import io.iohk.ethereum.crypto._
 
 class BlockGenerator(blockchainStorages: BlockchainStorages, blockchainConfig: BlockchainConfig, miningConfig: MiningConfig,
-<<<<<<< HEAD
-  ledger: Ledger, validators: Validators) extends Logger {
-=======
   ledger: Ledger, validators: Validators, blockTimestampProvider: BlockTimestampProvider = DefaultBlockTimestampProvider) {
->>>>>>> cfda77d8
 
   val difficulty = new DifficultyCalculator(blockchainConfig)
 
@@ -49,8 +45,6 @@
           .collect{case (gas,Some(stx)) => (gas,stx)}
           .takeWhile{case (gas, _) => gas <= header.gasLimit}
           .map{case (_, stx) => stx}
-
-        log.error(s"got transactions for block $transactionsForBlock")
 
         val body = BlockBody(transactionsForBlock, ommers)
         val block = Block(header, body)
