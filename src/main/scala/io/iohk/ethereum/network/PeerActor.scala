--- conflicted
+++ resolved
@@ -6,12 +6,9 @@
 import akka.agent.Agent
 import akka.util.ByteString
 import io.iohk.ethereum.db.storage._
-<<<<<<< HEAD
+import io.iohk.ethereum.domain.Blockchain
 import io.iohk.ethereum.network.PeerActor.{FastSyncHostConfiguration, PeerConfiguration}
 import io.iohk.ethereum.domain.{BlockHeader, Blockchain}
-=======
-import io.iohk.ethereum.domain.Blockchain
->>>>>>> 207013c4
 import io.iohk.ethereum.network.PeerActor.Status._
 import io.iohk.ethereum.network.p2p._
 import io.iohk.ethereum.network.p2p.messages.PV62.{BlockHeaders, GetBlockHeaders}
@@ -35,11 +32,8 @@
 class PeerActor(
     nodeStatusHolder: Agent[NodeStatus],
     rlpxConnectionFactory: ActorContext => ActorRef,
-<<<<<<< HEAD
     peerConfiguration: PeerConfiguration,
-=======
     fastUpload: FastUpload,
->>>>>>> 207013c4
     storage: Blockchain)
   extends Actor with ActorLogging {
 
@@ -238,60 +232,6 @@
     context become waitingForConnectionResult(newConnection, noRetries)
   }
 
-<<<<<<< HEAD
-  def handleEvmMptFastDownload(rlpxConnection: RLPxConnection): Receive = {
-    case RLPxConnectionHandler.MessageReceived(request: GetNodeData) =>
-      import io.iohk.ethereum.rlp.encode
-
-      val result: Seq[ByteString] = request.mptElementsHashes.slice(0, peerConfiguration.fastSyncHostConfiguration.maxMptComponentsPerMessage).flatMap { hash =>
-        storage.getMptNodeByHash(hash).map((node: MptNode) => ByteString(encode[MptNode](node)))
-          .orElse(storage.getEvmCodeByHash(hash).map((evm: ByteString) => evm))
-      }
-
-      rlpxConnection.sendMessage(NodeData(result))
-  }
-
-  def handleBlockFastDownload(rlpxConnection: RLPxConnection): Receive = {
-    case RLPxConnectionHandler.MessageReceived(request: GetReceipts) =>
-      val receipts = request.blockHashes.slice(0, peerConfiguration.fastSyncHostConfiguration.maxReceiptsPerMessage)
-        .flatMap(hash => storage.getReceiptsByHash(hash))
-
-      rlpxConnection.sendMessage(Receipts(receipts))
-
-    case RLPxConnectionHandler.MessageReceived(request: GetBlockBodies) =>
-      val blockBodies = request.hashes.slice(0, peerConfiguration.fastSyncHostConfiguration.maxBlocksBodiesPerMessage)
-        .flatMap(hash => storage.getBlockBodyByHash(hash))
-
-      rlpxConnection.sendMessage(BlockBodies(blockBodies))
-
-    case RLPxConnectionHandler.MessageReceived(request: GetBlockHeaders) =>
-      val blockNumber = request.block.fold(a => Some(a), b => storage.getBlockHeaderByHash(b).map(_.number))
-
-      blockNumber match {
-        case Some(startBlockNumber) if startBlockNumber >= 0 && request.maxHeaders >= 0 && request.skip >= 0 =>
-
-          val headersCount: BigInt =
-            if (peerConfiguration.fastSyncHostConfiguration.maxBlocksHeadersPerMessage < request.maxHeaders)
-              peerConfiguration.fastSyncHostConfiguration.maxBlocksHeadersPerMessage
-            else
-              request.maxHeaders
-
-          val range = if (request.reverse) {
-            startBlockNumber to (startBlockNumber - (request.skip + 1) * headersCount + 1) by -(request.skip + 1)
-          } else {
-            startBlockNumber to (startBlockNumber + (request.skip + 1) * headersCount - 1) by (request.skip + 1)
-          }
-
-          val blockHeaders: Seq[BlockHeader] = range.flatMap { a: BigInt => storage.getBlockHeaderByNumber(a) }
-
-          rlpxConnection.sendMessage(BlockHeaders(blockHeaders))
-
-        case _ => log.info("got request for block headers with invalid block hash/number: {}", request)
-      }
-  }
-
-=======
->>>>>>> 207013c4
   def handlePingMsg(rlpxConnection: RLPxConnection): Receive = {
     case RLPxConnectionHandler.MessageReceived(ping: Ping) => rlpxConnection.sendMessage(Pong())
   }
@@ -371,13 +311,13 @@
 }
 
 object PeerActor {
-<<<<<<< HEAD
   def props(nodeStatusHolder: Agent[NodeStatus], peerConfiguration: PeerConfiguration, storage: Blockchain): Props =
-    Props(new PeerActor(nodeStatusHolder, rlpxConnectionFactory(nodeStatusHolder().key), peerConfiguration, storage))
-=======
-  def props(nodeStatusHolder: Agent[NodeStatus], fastSyncHostConfiguration: FastSyncHostConfiguration, storage: Blockchain): Props =
-    Props(new PeerActor(nodeStatusHolder, rlpxConnectionFactory(nodeStatusHolder().key), new FastUpload(fastSyncHostConfiguration, storage), storage))
->>>>>>> 207013c4
+    Props(new PeerActor(
+      nodeStatusHolder,
+      rlpxConnectionFactory(nodeStatusHolder().key),
+      peerConfiguration,
+      new FastUpload(peerConfiguration.fastSyncHostConfiguration, storage),
+      storage))
 
   def rlpxConnectionFactory(nodeKey: AsymmetricCipherKeyPair): ActorContext => ActorRef = { ctx =>
     ctx.actorOf(RLPxConnectionHandler.props(nodeKey), "rlpx-connection")
