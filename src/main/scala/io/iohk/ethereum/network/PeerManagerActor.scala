package io.iohk.ethereum.network

import java.net.{InetSocketAddress, URI}

import scala.concurrent.ExecutionContext.Implicits.global
import scala.concurrent.duration._

import akka.actor.SupervisorStrategy.Stop
import akka.actor._
import akka.agent.Agent
<<<<<<< HEAD
import akka.util.ByteString
import io.iohk.ethereum.db.storage.MptNodeStorage
import io.iohk.ethereum.domain.Blockchain
=======
>>>>>>> c11fafa1
import io.iohk.ethereum.utils.{Config, NodeStatus}

class PeerManagerActor(
    nodeStatusHolder: Agent[NodeStatus],
    peerFactory: (ActorContext, InetSocketAddress) => ActorRef,
    externalSchedulerOpt: Option[Scheduler] = None)
  extends Actor with ActorLogging {

  import PeerManagerActor._
  import Config.Network.Discovery._

  var peers: Map[String, Peer] = Map.empty

  private def scheduler = externalSchedulerOpt getOrElse context.system.scheduler

  scheduler.schedule(0.seconds, bootstrapNodesScanInterval, self, ScanBootstrapNodes)

  override val supervisorStrategy =
    OneForOneStrategy() {
      case _ => Stop
    }

  override def receive: Receive = {
    case HandlePeerConnection(connection, remoteAddress) =>
      val peer = createPeer(remoteAddress)
      log.info("Peer {} handling incoming peer connection from {}", peer.id, remoteAddress)
      peer.ref ! PeerActor.HandleConnection(connection, remoteAddress)
      sender() ! PeerCreated(peer)

    case ConnectToPeer(uri) =>
      val peer = createPeer(new InetSocketAddress(uri.getHost, uri.getPort))
      peer.ref ! PeerActor.ConnectTo(uri)
      sender() ! PeerCreated(peer)

    case GetPeers =>
      sender() ! PeersResponse(peers.values.toSeq)

    case Terminated(ref) =>
      peers -= ref.path.name

    case ScanBootstrapNodes =>
      val peerAddresses = peers.values.map(_.remoteAddress).toSet
      val nodesToConnect = bootstrapNodes
        .map(new URI(_))
        .filterNot(uri => peerAddresses.contains(new InetSocketAddress(uri.getHost, uri.getPort)))

      if (nodesToConnect.nonEmpty) {
        log.info("Trying to connect to {} bootstrap nodes", nodesToConnect.size)
        nodesToConnect.foreach(self ! ConnectToPeer(_))
      }
<<<<<<< HEAD
    case StartFastDownload(uri, targetHash, blockchain, mptNodeStorage) =>
      peers.find { case (_, Peer(remoteAddress, _)) => remoteAddress.getHostString == uri.getHost && remoteAddress.getPort == uri.getPort }
        .map(_._2)
        .foreach { p => p.ref ! PeerActor.StartFastSync(targetHash, blockchain, mptNodeStorage) }
=======
>>>>>>> c11fafa1
  }

  def createPeer(addr: InetSocketAddress): Peer = {
    val ref = peerFactory(context, addr)
    context watch ref
    val peer = Peer(addr, ref)
    peers += peer.id -> peer
    peer
  }

}

object PeerManagerActor {
  def props(nodeStatusHolder: Agent[NodeStatus]): Props =
    Props(new PeerManagerActor(nodeStatusHolder, peerFactory(nodeStatusHolder)))

  def peerFactory(nodeStatusHolder: Agent[NodeStatus]): (ActorContext, InetSocketAddress) => ActorRef = { (ctx, addr) =>
    val id = addr.toString.filterNot(_ == '/')
    ctx.actorOf(PeerActor.props(nodeStatusHolder), id)
  }

  case class HandlePeerConnection(connection: ActorRef, remoteAddress: InetSocketAddress)

  case class ConnectToPeer(uri: URI)

<<<<<<< HEAD
  case class StartFastDownload(uri: URI, targetBlockHash: ByteString, blockchain: Blockchain, mptNodeStorage: MptNodeStorage)

=======
>>>>>>> c11fafa1
  case class Peer(remoteAddress: InetSocketAddress, ref: ActorRef) {
    def id: String = ref.path.name
  }

  case class PeerCreated(peer: Peer)

  case object GetPeers
  case class PeersResponse(peers: Seq[Peer])

  private case object ScanBootstrapNodes
}<|MERGE_RESOLUTION|>--- conflicted
+++ resolved
@@ -8,12 +8,6 @@
 import akka.actor.SupervisorStrategy.Stop
 import akka.actor._
 import akka.agent.Agent
-<<<<<<< HEAD
-import akka.util.ByteString
-import io.iohk.ethereum.db.storage.MptNodeStorage
-import io.iohk.ethereum.domain.Blockchain
-=======
->>>>>>> c11fafa1
 import io.iohk.ethereum.utils.{Config, NodeStatus}
 
 class PeerManagerActor(
@@ -64,13 +58,6 @@
         log.info("Trying to connect to {} bootstrap nodes", nodesToConnect.size)
         nodesToConnect.foreach(self ! ConnectToPeer(_))
       }
-<<<<<<< HEAD
-    case StartFastDownload(uri, targetHash, blockchain, mptNodeStorage) =>
-      peers.find { case (_, Peer(remoteAddress, _)) => remoteAddress.getHostString == uri.getHost && remoteAddress.getPort == uri.getPort }
-        .map(_._2)
-        .foreach { p => p.ref ! PeerActor.StartFastSync(targetHash, blockchain, mptNodeStorage) }
-=======
->>>>>>> c11fafa1
   }
 
   def createPeer(addr: InetSocketAddress): Peer = {
@@ -96,11 +83,6 @@
 
   case class ConnectToPeer(uri: URI)
 
-<<<<<<< HEAD
-  case class StartFastDownload(uri: URI, targetBlockHash: ByteString, blockchain: Blockchain, mptNodeStorage: MptNodeStorage)
-
-=======
->>>>>>> c11fafa1
   case class Peer(remoteAddress: InetSocketAddress, ref: ActorRef) {
     def id: String = ref.path.name
   }
