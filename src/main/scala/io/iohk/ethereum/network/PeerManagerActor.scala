--- conflicted
+++ resolved
@@ -22,14 +22,9 @@
 class PeerManagerActor(
     peerConfiguration: PeerConfiguration,
     peerFactory: (ActorContext, InetSocketAddress) => ActorRef,
-<<<<<<< HEAD
     externalSchedulerOpt: Option[Scheduler] = None,
     bootstrapNodes: Set[String] = Config.Network.Discovery.bootstrapNodes)
-  extends Actor with ActorLogging {
-=======
-    externalSchedulerOpt: Option[Scheduler] = None)
   extends Actor with ActorLogging with Stash {
->>>>>>> 221a7b7c
 
   import akka.pattern.{ask, pipe}
   import PeerManagerActor._
@@ -169,7 +164,8 @@
     appStateStorage: AppStateStorage,
     blockchain: Blockchain,
     bootstrapNodes: Set[String]): Props =
-    Props(new PeerManagerActor(peerFactory = peerFactory(nodeStatusHolder, peerConfiguration, appStateStorage, blockchain), bootstrapNodes = bootstrapNodes))
+    Props(new PeerManagerActor(peerConfiguration,
+      peerFactory = peerFactory(nodeStatusHolder, peerConfiguration, appStateStorage, blockchain), bootstrapNodes = bootstrapNodes))
 
   def peerFactory(nodeStatusHolder: Agent[NodeStatus],
                   peerConfiguration: PeerConfiguration,
