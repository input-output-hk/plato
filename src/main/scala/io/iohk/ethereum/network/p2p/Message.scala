package io.iohk.ethereum.network.p2p

<<<<<<< HEAD
import akka.util.ByteString
import io.iohk.ethereum.crypto._
=======
import io.iohk.ethereum.network.p2p.messages.CommonMessages._
import io.iohk.ethereum.network.p2p.messages.WireProtocol._
import io.iohk.ethereum.network.p2p.messages.{PV62 => pv62, PV61 => pv61, PV63 => pv63}
>>>>>>> 115ae886
import io.iohk.ethereum.rlp

object Message {

  type Version = Int

  val PV61: Version = 61
  val PV62: Version = 62
  val PV63: Version = 63

  val SubProtocolOffset = 0x10

  def decode(`type`: Int, payload: Array[Byte], protocolVersion: Version): Message = (protocolVersion, `type`) match {
    //wire protocol
    case (_, Hello.code) => rlp.decode(payload)(Hello.rlpEndDec)
    case (_, Disconnect.code) => rlp.decode(payload)(Disconnect.rlpEndDec)
    case (_, Ping.code) => rlp.decode(payload)(Ping.rlpEndDec)
    case (_, Pong.code) => rlp.decode(payload)(Pong.rlpEndDec)

    //common
    case (_, Status.code) => rlp.decode(payload)(Status.rlpEndDec)
    case (_, Transactions.code) => rlp.decode(payload)(Transactions.rlpEndDec)

    case (PV61, pv61.NewBlockHashes.code) => rlp.decode(payload)(pv61.NewBlockHashes.rlpEndDec)
    case (PV61, pv61.BlockHashesFromNumber.code) => rlp.decode(payload)(pv61.BlockHashesFromNumber.rlpEndDec)

    case (PV62 | PV63, pv62.NewBlockHashes.code) => rlp.decode(payload)(pv62.NewBlockHashes.rlpEndDec)
    case (PV62 | PV63, pv62.GetBlockHeaders.code) => rlp.decode(payload)(pv62.GetBlockHeaders.rlpEndDec)
    case (PV62 | PV63, pv62.BlockHeaders.code) => rlp.decode(payload)(pv62.BlockHeaders.rlpEndDec)
    case (PV62 | PV63, pv62.GetBlockBodies.code) => rlp.decode(payload)(pv62.GetBlockBodies.rlpEndDec)
    case (PV62 | PV63, pv62.BlockBodies.code) => rlp.decode(payload)(pv62.BlockBodies.rlpEndDec)

<<<<<<< HEAD
object BlockHeader {
  implicit val rlpEndDec = new RLPEncoder[BlockHeader] with RLPDecoder[BlockHeader] {
    override def encode(obj: BlockHeader): RLPEncodeable = {
      import obj._
      RLPList(
        parentHash.toArray[Byte],
        ommersHash.toArray[Byte],
        beneficiary.toArray[Byte],
        stateRoot.toArray[Byte],
        transactionsRoot.toArray[Byte],
        receiptsRoot.toArray[Byte],
        logsBloom.toArray[Byte],
        difficulty,
        number,
        gasLimit,
        gasUsed,
        unixTimestamp,
        extraData.toArray[Byte],
        mixHash.toArray[Byte],
        nonce.toArray[Byte])
    }

    override def decode(rlp: RLPEncodeable): BlockHeader = rlp match {
      case RLPList(parentHash, ommersHash, beneficiary, stateRoot, transactionsRoot, receiptsRoot, logsBloom,
      difficulty, number, gasLimit, gasUsed, unixTimestamp, extraData, mixHash, nonce) =>
        BlockHeader(ByteString(parentHash: Array[Byte]),
          ByteString(ommersHash: Array[Byte]),
          ByteString(beneficiary: Array[Byte]),
          ByteString(stateRoot: Array[Byte]),
          ByteString(transactionsRoot: Array[Byte]),
          ByteString(receiptsRoot: Array[Byte]),
          ByteString(logsBloom: Array[Byte]),
          difficulty,
          number,
          gasLimit,
          gasUsed,
          unixTimestamp,
          ByteString(extraData: Array[Byte]),
          ByteString(mixHash: Array[Byte]),
          ByteString(nonce: Array[Byte]))

      case _ => throw new RuntimeException("Cannot decode BlockHeaders")
    }
  }
}

case class BlockHeader(
    parentHash: ByteString,
    ommersHash: ByteString,
    beneficiary: ByteString,
    stateRoot: ByteString,
    transactionsRoot: ByteString,
    receiptsRoot: ByteString,
    logsBloom: ByteString,
    difficulty: BigInt,
    number: BigInt,
    gasLimit: BigInt,
    gasUsed: BigInt,
    unixTimestamp: Long,
    extraData: ByteString,
    mixHash: ByteString,
    nonce: ByteString) {

  lazy val hash: Array[Byte] = sha3(encode[BlockHeader](this))

  override def toString: String = {
    s"""BlockHeader {
       |parentHash: ${Hex.toHexString(parentHash.toArray[Byte])}
       |ommersHash: ${Hex.toHexString(ommersHash.toArray[Byte])}
       |beneficiary: ${Hex.toHexString(beneficiary.toArray[Byte])}
       |stateRoot: ${Hex.toHexString(stateRoot.toArray[Byte])}
       |transactionsRoot: ${Hex.toHexString(transactionsRoot.toArray[Byte])}
       |receiptsRoot: ${Hex.toHexString(receiptsRoot.toArray[Byte])}
       |logsBloom: ${Hex.toHexString(logsBloom.toArray[Byte])}
       |difficulty: $difficulty,
       |number: $number,
       |gasLimit: $gasLimit,
       |gasUsed: $gasUsed,
       |unixTimestamp: $unixTimestamp,
       |extraData: ${Hex.toHexString(extraData.toArray[Byte])}
       |mixHash: ${Hex.toHexString(mixHash.toArray[Byte])}
       |nonce: ${Hex.toHexString(nonce.toArray[Byte])}
       |}""".stripMargin
  }
}

object GetBlockBodies {
  implicit val rlpEndDec = new RLPEncoder[GetBlockBodies] with RLPDecoder[GetBlockBodies] {
    override def encode(obj: GetBlockBodies): RLPEncodeable = {
      import obj._
      RLPList(hashes.map(e => RLPValue(e.toArray[Byte])): _*)
    }

    override def decode(rlp: RLPEncodeable): GetBlockBodies = rlp match {
      case rlpList: RLPList => GetBlockBodies(rlpList.items.map(e => ByteString(e: Array[Byte])))

      case _ => throw new RuntimeException("Cannot decode BlockHeaders")
    }
  }
=======
    case (PV63, pv63.GetNodeData.code) => rlp.decode(payload)(pv63.GetNodeData.rlpEndDec)
>>>>>>> 115ae886

    case _ => throw new RuntimeException(s"Unknown message type: ${`type`}")
  }
}

trait Message {
  def code: Int
}<|MERGE_RESOLUTION|>--- conflicted
+++ resolved
@@ -1,13 +1,8 @@
 package io.iohk.ethereum.network.p2p
 
-<<<<<<< HEAD
-import akka.util.ByteString
-import io.iohk.ethereum.crypto._
-=======
 import io.iohk.ethereum.network.p2p.messages.CommonMessages._
 import io.iohk.ethereum.network.p2p.messages.WireProtocol._
 import io.iohk.ethereum.network.p2p.messages.{PV62 => pv62, PV61 => pv61, PV63 => pv63}
->>>>>>> 115ae886
 import io.iohk.ethereum.rlp
 
 object Message {
@@ -40,109 +35,7 @@
     case (PV62 | PV63, pv62.GetBlockBodies.code) => rlp.decode(payload)(pv62.GetBlockBodies.rlpEndDec)
     case (PV62 | PV63, pv62.BlockBodies.code) => rlp.decode(payload)(pv62.BlockBodies.rlpEndDec)
 
-<<<<<<< HEAD
-object BlockHeader {
-  implicit val rlpEndDec = new RLPEncoder[BlockHeader] with RLPDecoder[BlockHeader] {
-    override def encode(obj: BlockHeader): RLPEncodeable = {
-      import obj._
-      RLPList(
-        parentHash.toArray[Byte],
-        ommersHash.toArray[Byte],
-        beneficiary.toArray[Byte],
-        stateRoot.toArray[Byte],
-        transactionsRoot.toArray[Byte],
-        receiptsRoot.toArray[Byte],
-        logsBloom.toArray[Byte],
-        difficulty,
-        number,
-        gasLimit,
-        gasUsed,
-        unixTimestamp,
-        extraData.toArray[Byte],
-        mixHash.toArray[Byte],
-        nonce.toArray[Byte])
-    }
-
-    override def decode(rlp: RLPEncodeable): BlockHeader = rlp match {
-      case RLPList(parentHash, ommersHash, beneficiary, stateRoot, transactionsRoot, receiptsRoot, logsBloom,
-      difficulty, number, gasLimit, gasUsed, unixTimestamp, extraData, mixHash, nonce) =>
-        BlockHeader(ByteString(parentHash: Array[Byte]),
-          ByteString(ommersHash: Array[Byte]),
-          ByteString(beneficiary: Array[Byte]),
-          ByteString(stateRoot: Array[Byte]),
-          ByteString(transactionsRoot: Array[Byte]),
-          ByteString(receiptsRoot: Array[Byte]),
-          ByteString(logsBloom: Array[Byte]),
-          difficulty,
-          number,
-          gasLimit,
-          gasUsed,
-          unixTimestamp,
-          ByteString(extraData: Array[Byte]),
-          ByteString(mixHash: Array[Byte]),
-          ByteString(nonce: Array[Byte]))
-
-      case _ => throw new RuntimeException("Cannot decode BlockHeaders")
-    }
-  }
-}
-
-case class BlockHeader(
-    parentHash: ByteString,
-    ommersHash: ByteString,
-    beneficiary: ByteString,
-    stateRoot: ByteString,
-    transactionsRoot: ByteString,
-    receiptsRoot: ByteString,
-    logsBloom: ByteString,
-    difficulty: BigInt,
-    number: BigInt,
-    gasLimit: BigInt,
-    gasUsed: BigInt,
-    unixTimestamp: Long,
-    extraData: ByteString,
-    mixHash: ByteString,
-    nonce: ByteString) {
-
-  lazy val hash: Array[Byte] = sha3(encode[BlockHeader](this))
-
-  override def toString: String = {
-    s"""BlockHeader {
-       |parentHash: ${Hex.toHexString(parentHash.toArray[Byte])}
-       |ommersHash: ${Hex.toHexString(ommersHash.toArray[Byte])}
-       |beneficiary: ${Hex.toHexString(beneficiary.toArray[Byte])}
-       |stateRoot: ${Hex.toHexString(stateRoot.toArray[Byte])}
-       |transactionsRoot: ${Hex.toHexString(transactionsRoot.toArray[Byte])}
-       |receiptsRoot: ${Hex.toHexString(receiptsRoot.toArray[Byte])}
-       |logsBloom: ${Hex.toHexString(logsBloom.toArray[Byte])}
-       |difficulty: $difficulty,
-       |number: $number,
-       |gasLimit: $gasLimit,
-       |gasUsed: $gasUsed,
-       |unixTimestamp: $unixTimestamp,
-       |extraData: ${Hex.toHexString(extraData.toArray[Byte])}
-       |mixHash: ${Hex.toHexString(mixHash.toArray[Byte])}
-       |nonce: ${Hex.toHexString(nonce.toArray[Byte])}
-       |}""".stripMargin
-  }
-}
-
-object GetBlockBodies {
-  implicit val rlpEndDec = new RLPEncoder[GetBlockBodies] with RLPDecoder[GetBlockBodies] {
-    override def encode(obj: GetBlockBodies): RLPEncodeable = {
-      import obj._
-      RLPList(hashes.map(e => RLPValue(e.toArray[Byte])): _*)
-    }
-
-    override def decode(rlp: RLPEncodeable): GetBlockBodies = rlp match {
-      case rlpList: RLPList => GetBlockBodies(rlpList.items.map(e => ByteString(e: Array[Byte])))
-
-      case _ => throw new RuntimeException("Cannot decode BlockHeaders")
-    }
-  }
-=======
     case (PV63, pv63.GetNodeData.code) => rlp.decode(payload)(pv63.GetNodeData.rlpEndDec)
->>>>>>> 115ae886
 
     case _ => throw new RuntimeException(s"Unknown message type: ${`type`}")
   }
