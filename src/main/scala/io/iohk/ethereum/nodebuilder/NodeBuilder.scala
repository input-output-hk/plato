package io.iohk.ethereum.nodebuilder

import akka.actor.{ActorRef, ActorSystem}
import akka.agent.Agent
import io.iohk.ethereum.blockchain.data.GenesisDataLoader
import io.iohk.ethereum.blockchain.sync.SyncController
import io.iohk.ethereum.db.components.{SharedLevelDBDataSources, Storages}
import io.iohk.ethereum.domain.{Blockchain, BlockchainImpl}
import io.iohk.ethereum.ledger.{Ledger, LedgerImpl}
import io.iohk.ethereum.network.{PeerManagerActor, ServerActor}
import io.iohk.ethereum.jsonrpc._
import io.iohk.ethereum.jsonrpc.http.JsonRpcHttpServer
import io.iohk.ethereum.jsonrpc.http.JsonRpcHttpServer.JsonRpcHttpServerConfig
import io.iohk.ethereum.keystore.{KeyStore, KeyStoreImpl}
import io.iohk.ethereum.mining.BlockGenerator
import io.iohk.ethereum.utils.BlockchainConfig
import io.iohk.ethereum.utils.{Config, NodeStatus, ServerStatus}

import scala.concurrent.ExecutionContext.Implicits.global
import io.iohk.ethereum.network._
import io.iohk.ethereum.transactions.PendingTransactionsManager
import io.iohk.ethereum.validators._
import io.iohk.ethereum.vm.VM

trait BlockchainConfigBuilder {
  lazy val blockchainConfig = BlockchainConfig(Config.config)
}

trait NodeKeyBuilder {
  lazy val nodeKey = loadAsymmetricCipherKeyPair(Config.keysFile)
}

trait ActorSystemBuilder {
  implicit lazy val actorSystem = ActorSystem("etc-client_system")
}

trait StorageBuilder {
  lazy val storagesInstance =  new SharedLevelDBDataSources with Storages.DefaultStorages
}

trait NodeStatusBuilder {

  self : NodeKeyBuilder =>

  private val nodeStatus =
    NodeStatus(
      key = nodeKey,
      serverStatus = ServerStatus.NotListening)

  lazy val nodeStatusHolder = Agent(nodeStatus)
}

trait BlockChainBuilder {
  self: StorageBuilder =>

  lazy val blockchain: Blockchain = BlockchainImpl(storagesInstance.storages)
}

trait PeerMessageBusBuilder {
  self: ActorSystemBuilder =>

  lazy val peerMessageBus = actorSystem.actorOf(PeerMessageBusActor.props)
}

trait PeerManagerActorBuilder {

  self: ActorSystemBuilder
    with NodeStatusBuilder
    with StorageBuilder
    with BlockChainBuilder
    with BlockchainConfigBuilder
    with PeerMessageBusBuilder =>

  lazy val peerConfiguration = Config.Network.peer

  lazy val peerManager = actorSystem.actorOf(PeerManagerActor.props(
    nodeStatusHolder,
    Config.Network.peer,
    storagesInstance.storages.appStateStorage,
    blockchain,
    blockchainConfig,
    peerMessageBus), "peer-manager")

}

trait ServerActorBuilder {

  self: ActorSystemBuilder
    with NodeStatusBuilder
    with BlockChainBuilder
    with PeerManagerActorBuilder =>

  lazy val networkConfig = Config.Network

  lazy val server = actorSystem.actorOf(ServerActor.props(nodeStatusHolder, peerManager), "server")

}

trait Web3ServiceBuilder {
  lazy val web3Service = new Web3Service
}

trait NetServiceBuilder {
  this: PeerManagerActorBuilder with NodeStatusBuilder =>

  lazy val netService = new NetService(nodeStatusHolder, peerManager)
}

trait PendingTransactionsManagerBuilder {
  self: ActorSystemBuilder
    with PeerManagerActorBuilder
    with PeerMessageBusBuilder =>

  lazy val pendingTransactionsManager: ActorRef = actorSystem.actorOf(PendingTransactionsManager.props(peerManager, peerMessageBus))
}

trait BlockGeneratorBuilder {
  self: StorageBuilder with
    BlockchainConfigBuilder with
    ValidatorsBuilder with
    LedgerBuilder =>

  lazy val blockGenerator = new BlockGenerator(storagesInstance.storages, blockchainConfig, ledger, validators)
}

trait EthServiceBuilder {
  self: StorageBuilder with
    BlockChainBuilder with
    BlockGeneratorBuilder with
<<<<<<< HEAD
    PendingTransactionsManagerBuilder with
    LedgerBuilder with
    ValidatorsBuilder with
    BlockchainConfigBuilder with
    KeyStoreBuilder =>

  lazy val ethService = new EthService(storagesInstance.storages, blockGenerator, storagesInstance.storages.appStateStorage,
    ledger, validators, blockchainConfig, keyStore, pendingTransactionsManager)
=======
    SyncControllerBuilder with
    PendingTransactionsManagerBuilder =>

  lazy val ethService = new EthService(blockchain, blockGenerator, storagesInstance.storages.appStateStorage, syncController, pendingTransactionsManager)
>>>>>>> 749ab025
}

trait PersonalServiceBuilder {
  self: KeyStoreBuilder =>

  lazy val personalService = new PersonalService(keyStore)
}

trait KeyStoreBuilder {
  lazy val keyStore: KeyStore = new KeyStoreImpl(Config.keyStoreDir)
}

trait JSONRpcControllerBuilder {
  this: Web3ServiceBuilder with EthServiceBuilder with NetServiceBuilder with PersonalServiceBuilder =>

  lazy val jsonRpcController = new JsonRpcController(web3Service, netService, ethService, personalService, Config.Network.Rpc)
}

trait JSONRpcHttpServerBuilder {

  self: ActorSystemBuilder with BlockChainBuilder with JSONRpcControllerBuilder =>

  lazy val jsonRpcHttpServerConfig: JsonRpcHttpServerConfig = Config.Network.Rpc

  lazy val jsonRpcHttpServer = new JsonRpcHttpServer(jsonRpcController, jsonRpcHttpServerConfig)
}

trait ValidatorsBuilder {
  self: BlockchainConfigBuilder =>

  val validators = new Validators {
    val blockValidator: BlockValidator = BlockValidator
    val blockHeaderValidator: BlockHeaderValidator = new BlockHeaderValidatorImpl(blockchainConfig)
    val ommersValidator: OmmersValidator = new OmmersValidatorImpl(blockchainConfig)
    val signedTransactionValidator: SignedTransactionValidator = new SignedTransactionValidatorImpl(blockchainConfig)
  }
}

trait LedgerBuilder {
  self: BlockchainConfigBuilder =>

  lazy val ledger: Ledger = new LedgerImpl(VM, blockchainConfig)
}

trait SyncControllerBuilder {

  self: ActorSystemBuilder with
    ServerActorBuilder with
    BlockChainBuilder with
    NodeStatusBuilder with
    PeerManagerActorBuilder with
    StorageBuilder with
    BlockchainConfigBuilder with
    ValidatorsBuilder with
    LedgerBuilder with
    PeerMessageBusBuilder =>

  lazy val syncController = actorSystem.actorOf(
    SyncController.props(
      peerManager,
      storagesInstance.storages.appStateStorage,
      blockchain,
      storagesInstance.storages,
      storagesInstance.storages.fastSyncStateStorage,
      ledger,
      validators,
      peerMessageBus),
    "sync-controller")

}

trait ShutdownHookBuilder {

  def shutdown(): Unit

  lazy val shutdownTimeoutDuration = Config.shutdownTimeout

  Runtime.getRuntime.addShutdownHook(new Thread() {
    override def run(): Unit = {
      shutdown()
    }
  })
}

trait GenesisDataLoaderBuilder {
  self: BlockChainBuilder
    with StorageBuilder
    with BlockchainConfigBuilder =>

  lazy val genesisDataLoader = new GenesisDataLoader(storagesInstance.dataSource, blockchain, blockchainConfig)
}

trait Node extends NodeKeyBuilder
  with ActorSystemBuilder
  with StorageBuilder
  with BlockChainBuilder
  with NodeStatusBuilder
  with PeerManagerActorBuilder
  with ServerActorBuilder
  with SyncControllerBuilder
  with Web3ServiceBuilder
  with EthServiceBuilder
  with NetServiceBuilder
  with PersonalServiceBuilder
  with KeyStoreBuilder
  with BlockGeneratorBuilder
  with ValidatorsBuilder
  with LedgerBuilder
  with JSONRpcControllerBuilder
  with JSONRpcHttpServerBuilder
  with ShutdownHookBuilder
  with GenesisDataLoaderBuilder
  with BlockchainConfigBuilder
  with PeerMessageBusBuilder
  with PendingTransactionsManagerBuilder<|MERGE_RESOLUTION|>--- conflicted
+++ resolved
@@ -127,21 +127,15 @@
   self: StorageBuilder with
     BlockChainBuilder with
     BlockGeneratorBuilder with
-<<<<<<< HEAD
     PendingTransactionsManagerBuilder with
     LedgerBuilder with
     ValidatorsBuilder with
     BlockchainConfigBuilder with
-    KeyStoreBuilder =>
+    KeyStoreBuilder with
+    SyncControllerBuilder =>
 
   lazy val ethService = new EthService(storagesInstance.storages, blockGenerator, storagesInstance.storages.appStateStorage,
-    ledger, validators, blockchainConfig, keyStore, pendingTransactionsManager)
-=======
-    SyncControllerBuilder with
-    PendingTransactionsManagerBuilder =>
-
-  lazy val ethService = new EthService(blockchain, blockGenerator, storagesInstance.storages.appStateStorage, syncController, pendingTransactionsManager)
->>>>>>> 749ab025
+    ledger, validators, blockchainConfig, keyStore, pendingTransactionsManager, syncController)
 }
 
 trait PersonalServiceBuilder {
