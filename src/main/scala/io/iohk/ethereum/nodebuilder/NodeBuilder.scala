package io.iohk.ethereum.nodebuilder

import java.security.SecureRandom

import akka.actor.{ActorRef, ActorSystem}
import akka.agent.Agent
import io.iohk.ethereum.blockchain.data.GenesisDataLoader
import io.iohk.ethereum.blockchain.sync.{BlockchainHostActor, SyncController}
import io.iohk.ethereum.db.components.{SharedLevelDBDataSources, Storages}
import io.iohk.ethereum.db.storage.AppStateStorage
import io.iohk.ethereum.domain.{Blockchain, BlockchainImpl}
import io.iohk.ethereum.ledger.{Ledger, LedgerImpl}
import io.iohk.ethereum.network.{PeerManagerActor, ServerActor}
import io.iohk.ethereum.jsonrpc._
import io.iohk.ethereum.jsonrpc.http.JsonRpcHttpServer
import io.iohk.ethereum.jsonrpc.http.JsonRpcHttpServer.JsonRpcHttpServerConfig
import io.iohk.ethereum.keystore.{KeyStore, KeyStoreImpl}
import io.iohk.ethereum.mining.BlockGenerator
import io.iohk.ethereum.network.PeerManagerActor.PeerConfiguration
import io.iohk.ethereum.network.EtcPeerManagerActor.PeerInfo
import io.iohk.ethereum.utils._

import scala.concurrent.ExecutionContext.Implicits.global
import io.iohk.ethereum.network._
import io.iohk.ethereum.network.handshaker.{EtcHandshaker, EtcHandshakerConfiguration, Handshaker}
import io.iohk.ethereum.network.rlpx.AuthHandshaker
import io.iohk.ethereum.transactions.PendingTransactionsManager
import io.iohk.ethereum.validators._
import io.iohk.ethereum.vm.VM
import io.iohk.ethereum.ommers.OmmersPool

trait BlockchainConfigBuilder {
  lazy val blockchainConfig = BlockchainConfig(Config.config)
}

trait TxPoolConfigBuilder {
  lazy val txPoolConfig = TxPoolConfig(Config.config)
}

trait MiningConfigBuilder {
  lazy val miningConfig = MiningConfig(Config.config)
}

trait FilterConfigBuilder {
  lazy val filterConfig = FilterConfig(Config.config)
}

trait NodeKeyBuilder {
  self: SecureRandomBuilder =>
  lazy val nodeKey = loadAsymmetricCipherKeyPair(Config.keysFile, secureRandom)
}

trait ActorSystemBuilder {
  implicit lazy val actorSystem = ActorSystem("etc-client_system")
}

trait StorageBuilder {
  lazy val storagesInstance =  new SharedLevelDBDataSources with Storages.DefaultStorages
}

trait NodeStatusBuilder {

  self : NodeKeyBuilder =>

  private val nodeStatus =
    NodeStatus(
      key = nodeKey,
      serverStatus = ServerStatus.NotListening)

  lazy val nodeStatusHolder = Agent(nodeStatus)
}

trait BlockChainBuilder {
  self: StorageBuilder =>

  lazy val blockchain: Blockchain = BlockchainImpl(storagesInstance.storages)
}

trait ForkResolverBuilder {
  self: BlockchainConfigBuilder =>

  lazy val forkResolverOpt =
    if (blockchainConfig.customGenesisFileOpt.isDefined) None
    else Some(new ForkResolver.EtcForkResolver(blockchainConfig))
}

trait HandshakerBuilder {
  self: BlockChainBuilder
    with NodeStatusBuilder
    with StorageBuilder
    with PeerManagerActorBuilder
    with BlockchainConfigBuilder
    with ForkResolverBuilder =>

  private val handshakerConfiguration: EtcHandshakerConfiguration =
    new EtcHandshakerConfiguration {
      override val forkResolverOpt: Option[ForkResolver] = self.forkResolverOpt
      override val nodeStatusHolder: Agent[NodeStatus] = self.nodeStatusHolder
      override val peerConfiguration: PeerConfiguration = self.peerConfiguration
      override val blockchain: Blockchain = self.blockchain
      override val appStateStorage: AppStateStorage = self.storagesInstance.storages.appStateStorage
    }

  lazy val handshaker: Handshaker[PeerInfo] = EtcHandshaker(handshakerConfiguration)
}

trait AuthHandshakerBuilder {
  self: NodeKeyBuilder
  with SecureRandomBuilder =>

  lazy val authHandshaker: AuthHandshaker = AuthHandshaker(nodeKey, secureRandom)
}

trait PeerEventBusBuilder {
  self: ActorSystemBuilder =>

  lazy val peerEventBus = actorSystem.actorOf(PeerEventBusActor.props, "peer-event-bus")
}

trait PeerManagerActorBuilder {

  self: ActorSystemBuilder
    with NodeStatusBuilder
    with HandshakerBuilder
    with PeerEventBusBuilder
    with AuthHandshakerBuilder =>

  lazy val peerConfiguration = Config.Network.peer

  lazy val peerManager = actorSystem.actorOf(PeerManagerActor.props(
    nodeStatusHolder,
    Config.Network.peer,
    peerEventBus,
    handshaker,
    authHandshaker), "peer-manager")

}

trait EtcPeerManagerActorBuilder {
  self: ActorSystemBuilder
    with PeerManagerActorBuilder
    with PeerEventBusBuilder
    with ForkResolverBuilder
    with StorageBuilder =>

  lazy val etcPeerManager = actorSystem.actorOf(EtcPeerManagerActor.props(
    peerManager, peerEventBus, storagesInstance.storages.appStateStorage, forkResolverOpt), "etc-peer-manager")

}

trait BlockchainHostBuilder {
  self: ActorSystemBuilder
    with BlockChainBuilder
    with PeerManagerActorBuilder
    with EtcPeerManagerActorBuilder
    with PeerEventBusBuilder =>

  val blockchainHost = actorSystem.actorOf(BlockchainHostActor.props(
    blockchain, peerConfiguration, peerEventBus, etcPeerManager), "blockchain-host")

}

trait ServerActorBuilder {

  self: ActorSystemBuilder
    with NodeStatusBuilder
    with BlockChainBuilder
    with PeerManagerActorBuilder =>

  lazy val networkConfig = Config.Network

  lazy val server = actorSystem.actorOf(ServerActor.props(nodeStatusHolder, peerManager), "server")

}

trait Web3ServiceBuilder {
  lazy val web3Service = new Web3Service
}

trait NetServiceBuilder {
  this: PeerManagerActorBuilder with NodeStatusBuilder =>

  lazy val netService = new NetService(nodeStatusHolder, peerManager)
}

trait PendingTransactionsManagerBuilder {
  self: ActorSystemBuilder
    with PeerManagerActorBuilder
    with EtcPeerManagerActorBuilder
    with PeerEventBusBuilder
    with TxPoolConfigBuilder =>

  lazy val pendingTransactionsManager: ActorRef = actorSystem.actorOf(PendingTransactionsManager.props(
    txPoolConfig, peerManager, etcPeerManager, peerEventBus))
}

trait FilterManagerBuilder {
  self: ActorSystemBuilder
    with BlockChainBuilder
    with BlockGeneratorBuilder
    with StorageBuilder
    with KeyStoreBuilder
    with PendingTransactionsManagerBuilder
    with FilterConfigBuilder
    with TxPoolConfigBuilder =>

  lazy val filterManager: ActorRef =
    actorSystem.actorOf(
      FilterManager.props(
        blockchain,
        blockGenerator,
        storagesInstance.storages.appStateStorage,
        keyStore,
        pendingTransactionsManager,
        filterConfig,
        txPoolConfig
      )
    )
}

trait BlockGeneratorBuilder {
  self: StorageBuilder with
    BlockchainConfigBuilder with
    ValidatorsBuilder with
    LedgerBuilder with
    MiningConfigBuilder =>

  lazy val blockGenerator = new BlockGenerator(storagesInstance.storages, blockchainConfig, miningConfig, ledger, validators)
}

trait EthServiceBuilder {
  self: StorageBuilder with
    BlockChainBuilder with
    BlockGeneratorBuilder with
    PendingTransactionsManagerBuilder with
    LedgerBuilder with
    ValidatorsBuilder with
    BlockchainConfigBuilder with
    KeyStoreBuilder with
    SyncControllerBuilder with
    OmmersPoolBuilder with
    MiningConfigBuilder with
    FilterManagerBuilder with
    FilterConfigBuilder =>

  lazy val ethService = new EthService(storagesInstance.storages, blockGenerator, storagesInstance.storages.appStateStorage, miningConfig,
    ledger, keyStore, pendingTransactionsManager, syncController, ommersPool, filterManager, filterConfig)
}

trait PersonalServiceBuilder {
  self: KeyStoreBuilder with
    BlockChainBuilder with
    PendingTransactionsManagerBuilder with
    StorageBuilder with
    TxPoolConfigBuilder =>

  lazy val personalService = new PersonalService(keyStore, blockchain, pendingTransactionsManager,
    storagesInstance.storages.appStateStorage, txPoolConfig)
}

trait KeyStoreBuilder {
  self: SecureRandomBuilder =>
  lazy val keyStore: KeyStore = new KeyStoreImpl(Config.keyStoreDir, secureRandom)
}

trait JSONRpcControllerBuilder {
  this: Web3ServiceBuilder with EthServiceBuilder with NetServiceBuilder with PersonalServiceBuilder =>

  lazy val jsonRpcController = new JsonRpcController(web3Service, netService, ethService, personalService, Config.Network.Rpc)
}

trait JSONRpcHttpServerBuilder {

  self: ActorSystemBuilder with BlockChainBuilder with JSONRpcControllerBuilder =>

  lazy val jsonRpcHttpServerConfig: JsonRpcHttpServerConfig = Config.Network.Rpc

  lazy val jsonRpcHttpServer = new JsonRpcHttpServer(jsonRpcController, jsonRpcHttpServerConfig)
}

trait OmmersPoolBuilder {
  self: ActorSystemBuilder with
    BlockChainBuilder with
    MiningConfigBuilder =>

  lazy val ommersPool: ActorRef = actorSystem.actorOf(OmmersPool.props(blockchain, miningConfig))
}

trait ValidatorsBuilder {
  self: BlockchainConfigBuilder =>

  val validators = new Validators {
    val blockValidator: BlockValidator = BlockValidator
    val blockHeaderValidator: BlockHeaderValidator = new BlockHeaderValidatorImpl(blockchainConfig)
    val ommersValidator: OmmersValidator = new OmmersValidatorImpl(blockchainConfig)
    val signedTransactionValidator: SignedTransactionValidator = new SignedTransactionValidatorImpl(blockchainConfig)
  }
}

trait LedgerBuilder {
  self: BlockchainConfigBuilder =>

  lazy val ledger: Ledger = new LedgerImpl(VM, blockchainConfig)
}

trait SyncControllerBuilder {

  self: ActorSystemBuilder with
    ServerActorBuilder with
    BlockChainBuilder with
    NodeStatusBuilder with
    StorageBuilder with
    BlockchainConfigBuilder with
    ValidatorsBuilder with
    LedgerBuilder with
    PeerEventBusBuilder with
    PendingTransactionsManagerBuilder with
    OmmersPoolBuilder with
    EtcPeerManagerActorBuilder =>



  lazy val syncController = actorSystem.actorOf(
    SyncController.props(
      storagesInstance.storages.appStateStorage,
      blockchain,
      storagesInstance.storages,
      storagesInstance.storages.fastSyncStateStorage,
      ledger,
      validators,
      peerEventBus,
      pendingTransactionsManager,
      ommersPool,
      etcPeerManager), "sync-controller")

}

trait ShutdownHookBuilder {

  def shutdown(): Unit

  lazy val shutdownTimeoutDuration = Config.shutdownTimeout

  Runtime.getRuntime.addShutdownHook(new Thread() {
    override def run(): Unit = {
      shutdown()
    }
  })
}

trait GenesisDataLoaderBuilder {
  self: BlockChainBuilder
    with StorageBuilder
    with BlockchainConfigBuilder =>

  lazy val genesisDataLoader = new GenesisDataLoader(storagesInstance.dataSource, blockchain, blockchainConfig)
}

trait SecureRandomBuilder {
  val secureRandom: SecureRandom = SecureRandom.getInstance(Config.secureRandomAlgo)
}

trait Node extends NodeKeyBuilder
  with ActorSystemBuilder
  with StorageBuilder
  with BlockChainBuilder
  with NodeStatusBuilder
  with ForkResolverBuilder
  with HandshakerBuilder
  with PeerManagerActorBuilder
  with ServerActorBuilder
  with SyncControllerBuilder
  with Web3ServiceBuilder
  with EthServiceBuilder
  with NetServiceBuilder
  with PersonalServiceBuilder
  with KeyStoreBuilder
  with BlockGeneratorBuilder
  with ValidatorsBuilder
  with LedgerBuilder
  with JSONRpcControllerBuilder
  with JSONRpcHttpServerBuilder
  with ShutdownHookBuilder
  with GenesisDataLoaderBuilder
  with BlockchainConfigBuilder
  with PeerEventBusBuilder
  with PendingTransactionsManagerBuilder
  with OmmersPoolBuilder
  with MiningConfigBuilder
  with EtcPeerManagerActorBuilder
  with BlockchainHostBuilder
  with FilterManagerBuilder
  with FilterConfigBuilder
<<<<<<< HEAD
  with SecureRandomBuilder
  with AuthHandshakerBuilder
=======
  with TxPoolConfigBuilder
>>>>>>> ab504965
<|MERGE_RESOLUTION|>--- conflicted
+++ resolved
@@ -391,9 +391,6 @@
   with BlockchainHostBuilder
   with FilterManagerBuilder
   with FilterConfigBuilder
-<<<<<<< HEAD
+  with TxPoolConfigBuilder
   with SecureRandomBuilder
-  with AuthHandshakerBuilder
-=======
-  with TxPoolConfigBuilder
->>>>>>> ab504965
+  with AuthHandshakerBuilder