--- conflicted
+++ resolved
@@ -48,10 +48,5 @@
   */
 case class ProgramContext[W <: WorldStateProxy[W, S], S <: Storage[S]](
   env: ExecEnv,
-<<<<<<< HEAD
-  startGas: BigInt, //TODO: should we move it to ExecEnv, JZ: yes!
-  world: WorldStateProxy)
-=======
   startGas: UInt256, //TODO: should we move it to ExecEnv
-  world: W)
->>>>>>> aaad33bf
+  world: W)