--- conflicted
+++ resolved
@@ -20,7 +20,6 @@
 import io.iohk.ethereum.network.{EtcPeerManagerActor, Peer}
 import io.iohk.ethereum.ommers.OmmersPool.{AddOmmers, RemoveOmmers}
 import io.iohk.ethereum.transactions.PendingTransactionsManager.{AddTransactions, RemoveTransactions}
-import io.iohk.ethereum.utils.Config
 import io.iohk.ethereum.utils.Config.SyncConfig
 import org.scalamock.scalatest.MockFactory
 import org.scalatest.{BeforeAndAfter, FlatSpec, Matchers}
@@ -152,25 +151,15 @@
     peerMessageBus.reply(MessageFromPeer(BlockHeaders(Seq(targetBlockHeader)), peer2.id))
     peerMessageBus.expectMsg(Unsubscribe())
 
-<<<<<<< HEAD
-    Thread.sleep(Config.Sync.fastSyncThrottle.toMillis)
+    Thread.sleep(syncConfig.fastSyncThrottle.toMillis)
     Thread.sleep(2.second.toMillis)
-=======
-    Thread.sleep(syncConfig.fastSyncThrottle.toMillis)
-    time.advance(2.second)
->>>>>>> 7581a6bc
     etcPeerManager.expectMsg(
       EtcPeerManagerActor.SendMessage(GetReceipts(Seq(targetBlockHeader.hash)), peer2.id))
     peerMessageBus.expectMsg(Subscribe(MessageClassifier(Set(Receipts.code), PeerSelector.WithId(peer2.id))))
     peerMessageBus.reply(MessageFromPeer(Receipts(Seq(Nil)), peer2.id))
     peerMessageBus.expectMsg(Unsubscribe())
 
-<<<<<<< HEAD
-    Thread.sleep(Config.Sync.fastSyncThrottle.toMillis)
-=======
     Thread.sleep(syncConfig.fastSyncThrottle.toMillis)
-    time.advance(2.second)
->>>>>>> 7581a6bc
     etcPeerManager.expectMsg(
       EtcPeerManagerActor.SendMessage(GetBlockBodies(Seq(targetBlockHeader.hash)), peer2.id))
     peerMessageBus.expectMsg(Subscribe(MessageClassifier(Set(BlockBodies.code), PeerSelector.WithId(peer2.id))))
@@ -194,14 +183,8 @@
       storagesInstance.storages.fastSyncStateStorage,
       ledger,
       new Mocks.MockValidatorsFailingOnBlockBodies,
-      syncConfig,
       peerMessageBus.ref, pendingTransactionsManager.ref, ommersPool.ref, etcPeerManager.ref,
-<<<<<<< HEAD
-      syncConfig(Config.Sync.doFastSync))))
-=======
-      externalSchedulerOpt = Some(time.scheduler))))
-
->>>>>>> 7581a6bc
+      syncConfig)))
 
     val peer1TestProbe: TestProbe = TestProbe()(system)
     val peer1 = Peer(new InetSocketAddress("127.0.0.1", 0), peer1TestProbe.ref, incomingConnection = false)
@@ -242,12 +225,7 @@
     peerMessageBus.reply(MessageFromPeer(NodeData(Seq(stateMptLeafWithAccount)), peer2.id))
     peerMessageBus.expectMsg(Unsubscribe())
 
-<<<<<<< HEAD
-    Thread.sleep(Config.Sync.fastSyncThrottle.toMillis)
-=======
     Thread.sleep(syncConfig.fastSyncThrottle.toMillis)
-    time.advance(2.second)
->>>>>>> 7581a6bc
     etcPeerManager.expectMsg(EtcPeerManagerActor.SendMessage(
       GetBlockHeaders(Left(targetBlockHeader.number), expectedTargetBlock - bestBlockHeaderNumber, 0, reverse = false),
       peer2.id))
@@ -255,12 +233,7 @@
     peerMessageBus.reply(MessageFromPeer(BlockHeaders(Seq(targetBlockHeader)), peer2.id))
     peerMessageBus.expectMsg(Unsubscribe())
 
-<<<<<<< HEAD
-    Thread.sleep(Config.Sync.fastSyncThrottle.toMillis)
-=======
     Thread.sleep(syncConfig.fastSyncThrottle.toMillis)
-    time.advance(2.second)
->>>>>>> 7581a6bc
     etcPeerManager.expectMsg(
       EtcPeerManagerActor.SendMessage(GetReceipts(Seq(targetBlockHeader.hash)), peer2.id))
     peerMessageBus.expectMsg(Subscribe(MessageClassifier(Set(Receipts.code), PeerSelector.WithId(peer2.id))))
@@ -443,9 +416,6 @@
     pendingTransactionsManager.expectNoMsg()
   }
 
-<<<<<<< HEAD
-  /*
-=======
   it should "fail to resolve branch conflict if branch is too long" in new TestSetup() {
     override lazy val syncConfig = new SyncConfig {
       override val branchResolutionMaxRequests: Int = 1
@@ -474,12 +444,9 @@
     val peerTestProbe: TestProbe = TestProbe()(system)
     val peer = Peer(new InetSocketAddress("127.0.0.1", 0), peerTestProbe.ref, incomingConnection = false)
 
-    time.advance(1.seconds)
+    Thread.sleep(1000)
 
     val peer1Status = Status(1, 1, 1, ByteString("peer1_bestHash"), ByteString("unused"))
-
-    etcPeerManager.send(syncController, HandshakedPeers(Map(
-      peer -> PeerInfo(peer1Status, forkAccepted = true, totalDifficulty = peer1Status.totalDifficulty, maxBlockNumber = 0))))
 
     val expectedMaxBlock = 399500
     val newBlockDifficulty = 23
@@ -510,7 +477,10 @@
 
     storagesInstance.storages.appStateStorage.fastSyncDone()
 
-    syncController ! SyncController.StartSync
+    syncController ! SyncController.Start
+
+    syncController.getSingleChild("regular-sync") ! HandshakedPeers(Map(
+      peer -> PeerInfo(peer1Status, forkAccepted = true, totalDifficulty = peer1Status.totalDifficulty, maxBlockNumber = 0)))
 
     etcPeerManager.expectMsg(EtcPeerManagerActor.SendMessage(
       GetBlockHeaders(Left(expectedMaxBlock + 2), syncConfig.blockHeadersPerRequest, 0, reverse = false),
@@ -519,7 +489,7 @@
     peerMessageBus.reply(MessageFromPeer(BlockHeaders(Queue(nextNewBlockHeader)), peer.id))
 
     peerMessageBus.expectMsgAllOf(
-      Unsubscribe(MessageClassifier(Set(BlockHeaders.code), PeerSelector.WithId(peer.id))),
+      Unsubscribe(),
       Subscribe(MessageClassifier(Set(BlockHeaders.code), PeerSelector.WithId(peer.id)))
     )
 
@@ -529,19 +499,18 @@
     syncController.children.last ! MessageFromPeer(BlockHeaders(Queue(newBlockHeader)), peer.id)
 
 
-    peerMessageBus.expectMsg(Unsubscribe(MessageClassifier(Set(BlockHeaders.code), PeerSelector.WithId(peer.id))))
+    peerMessageBus.expectMsg(Unsubscribe())
 
     //expect peer blacklisting because branch is too long (newBlockHeaderParent + newBlockHeader)
     etcPeerManager.expectNoMsg()
-    peerMessageBus.expectNoMsg()
     ommersPool.expectNoMsg()
     pendingTransactionsManager.expectNoMsg()
   }
 
->>>>>>> 7581a6bc
+  /*
   it should "resolve branch conflict" in new TestSetup() {
     val peerTestProbe: TestProbe = TestProbe()(system)
-    val peer = Peer(new InetSocketAddress("127.0.0.1", 0), peerTestProbe.ref, incomingConnection = false)
+    val peer = Peer(new InetSocketAddress("127.0.0.1", 0), peerTestProbe.ref, false)
 
     Thread.sleep(1.seconds.toMillis)
 
@@ -592,7 +561,7 @@
       Unsubscribe(),
       Subscribe(MessageClassifier(Set(BlockHeaders.code), PeerSelector.WithId(peer.id))))
     etcPeerManager.expectMsg(EtcPeerManagerActor.SendMessage(
-      GetBlockHeaders(Right(newBlockHeader.parentHash), syncConfig.branchResolutionBatchSize, 0, reverse = true),
+      GetBlockHeaders(Right(newBlockHeader.parentHash), syncConfig.blockResolveDepth, 0, reverse = true),
       peer.id))
     etcPeerManager.reply(MessageFromPeer(BlockHeaders(Queue(newBlockHeaderParent)), peer.id))
 
@@ -615,7 +584,7 @@
       peer.id))
 
     etcPeerManager.expectMsg(EtcPeerManagerActor.SendMessage(
-      GetBlockHeaders(Right(newBlockHeader.parentHash), Config.Sync.blockResolveDepth, 0, reverse = true),
+      GetBlockHeaders(Right(newBlockHeader.parentHash), syncConfig.blockResolveDepth, 0, reverse = true),
       peer.id))
 
     etcPeerManager.reply(MessageFromPeer(BlockHeaders(Queue(nextNewBlockHeader)), peer.id))
@@ -631,17 +600,7 @@
 
     etcPeerManager.expectMsgAllOf(
       EtcPeerManagerActor.SendMessage(
-<<<<<<< HEAD
-        GetBlockHeaders(Left(expectedMaxBlock + 2), Config.Sync.blockHeadersPerRequest, 0, reverse = false),
-=======
         GetBlockHeaders(Left(expectedMaxBlock + 2), syncConfig.blockHeadersPerRequest, 0, reverse = false),
-        peer.id),
-      EtcPeerManagerActor.SendMessage(
-        NewBlock(Block(newBlockHeaderParent, BlockBody(Nil, Nil)), commonRootTotalDifficulty + newBlockDifficulty),
-        peer.id),
-      EtcPeerManagerActor.SendMessage(
-        NewBlock(Block(newBlockHeader, BlockBody(Nil, Nil)), commonRootTotalDifficulty + 2 * newBlockDifficulty),
->>>>>>> 7581a6bc
         peer.id)
 
     )
@@ -779,11 +738,7 @@
       Subscribe(MessageClassifier(Set(BlockHeaders.code), PeerSelector.WithId(peer1.id))),
       Unsubscribe())
 
-<<<<<<< HEAD
     Thread.sleep(2000)
-=======
-    time.advance(syncConfig.checkForNewBlockInterval)
->>>>>>> 7581a6bc
 
     etcPeerManager.expectMsg(EtcPeerManagerActor.SendMessage(
       GetBlockHeaders(Left(expectedMaxBlock + 1), syncConfig.blockHeadersPerRequest, 0, reverse = false),
@@ -865,11 +820,7 @@
       Subscribe(MessageClassifier(Set(BlockHeaders.code), PeerSelector.WithId(peer1.id))),
       Unsubscribe())
 
-<<<<<<< HEAD
-    Thread.sleep(Config.Sync.checkForNewBlockInterval.toMillis)
-=======
-    time.advance(syncConfig.checkForNewBlockInterval)
->>>>>>> 7581a6bc
+    Thread.sleep(syncConfig.checkForNewBlockInterval.toMillis)
 
     etcPeerManager.expectMsg(EtcPeerManagerActor.SendMessage(
       GetBlockHeaders(Left(expectedMaxBlock + 1), syncConfig.blockHeadersPerRequest, 0, reverse = false),
@@ -932,13 +883,8 @@
     ))
 
     etcPeerManager.expectMsg(EtcPeerManagerActor.SendMessage(
-<<<<<<< HEAD
-      GetBlockHeaders(Left(expectedMaxBlock + 1), Config.Sync.blockHeadersPerRequest, 0, reverse = false), peer1.id))
+      GetBlockHeaders(Left(expectedMaxBlock + 1), syncConfig.blockHeadersPerRequest, 0, reverse = false), peer1.id))
     etcPeerManager.reply(MessageFromPeer(BlockHeaders(Seq(newBlockHeader)), peer1.id))
-=======
-      GetBlockHeaders(Left(expectedMaxBlock + 1), syncConfig.blockHeadersPerRequest, 0, reverse = false), peer1.id))
-    syncController.children.last ! MessageFromPeer(BlockHeaders(Seq(newBlockHeader)), peer1.id)
->>>>>>> 7581a6bc
 
     etcPeerManager.expectMsg(EtcPeerManagerActor.SendMessage(GetBlockBodies(Seq(newBlockHeader.hash)), peer1.id))
     etcPeerManager.reply(MessageFromPeer(BlockBodies(Seq(BlockBody(Nil, Nil))), peer1.id))
@@ -1050,13 +996,8 @@
     peerMessageBus.expectMsg(Subscribe(MessageClassifier(Set(BlockHeaders.code), PeerSelector.WithId(peer.id))))
 
     //wait for timeout
-<<<<<<< HEAD
-    Thread.sleep(2 * Config.Sync.peerResponseTimeout.toMillis)
-    peerMessageBus.expectMsg(Unsubscribe())
-=======
-    time.advance(2 * syncConfig.peerResponseTimeout)
-    peerMessageBus.expectMsg(Unsubscribe(PeerDisconnectedClassifier(PeerSelector.WithId(peer.id))))
->>>>>>> 7581a6bc
+    Thread.sleep(2 * syncConfig.peerResponseTimeout.toMillis)
+    peerMessageBus.expectMsg(Unsubscribe())
 
     //wait for Done msg processing
     Thread.sleep(1.seconds.toMillis)
@@ -1124,6 +1065,8 @@
     //Save previous incomplete attempt to fast sync
     val syncState = SyncState(targetBlock = Fixtures.Blocks.Block3125369.header, mptNodesQueue = Seq(StateMptNodeHash(ByteString("node_hash"))))
     storagesInstance.storages.fastSyncStateStorage.putSyncState(syncState)
+
+    //Attempt to start regular sync
 
     override lazy val syncConfig = new SyncConfig{
       override val doFastSync: Boolean = false
@@ -1149,21 +1092,15 @@
       override val fastSyncThrottle: FiniteDuration = 100.milliseconds
     }
 
-    //Attempt to start regular sync
     val syncControllerWithRegularSync = TestActorRef(Props(new SyncController(
       storagesInstance.storages.appStateStorage,
       blockchain,
       storagesInstance.storages.fastSyncStateStorage,
       ledger,
       new Mocks.MockValidatorsAlwaysSucceed,
+      peerMessageBus.ref, pendingTransactionsManager.ref, ommersPool.ref, etcPeerManager.ref,
       syncConfig,
-      peerMessageBus.ref, pendingTransactionsManager.ref, ommersPool.ref, etcPeerManager.ref,
-<<<<<<< HEAD
-      syncConfigWithRegularSync,
       externalSchedulerOpt = None)))
-=======
-      externalSchedulerOpt = Some(time.scheduler))))
->>>>>>> 7581a6bc
 
     syncControllerWithRegularSync ! SyncController.Start
 
@@ -1218,14 +1155,9 @@
       storagesInstance.storages.fastSyncStateStorage,
       ledger,
       new Mocks.MockValidatorsAlwaysSucceed,
+      peerMessageBus.ref, pendingTransactionsManager.ref, ommersPool.ref, etcPeerManager.ref,
       syncConfig,
-      peerMessageBus.ref, pendingTransactionsManager.ref, ommersPool.ref, etcPeerManager.ref,
-<<<<<<< HEAD
-      syncConfig(Config.Sync.doFastSync),
       externalSchedulerOpt = None)))
-=======
-      externalSchedulerOpt = Some(time.scheduler))))
->>>>>>> 7581a6bc
 
     val EmptyTrieRootHash: ByteString = Account.EmptyStorageRootHash
     val baseBlockHeader = BlockHeader(
