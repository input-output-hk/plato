package io.iohk.ethereum.blockchain.sync

import java.net.InetSocketAddress

import akka.actor.{ActorSystem, PoisonPill, Props}
import akka.testkit.{TestActorRef, TestProbe}
import akka.util.ByteString
import com.miguno.akka.testing.VirtualTime
import io.iohk.ethereum.Mocks
import io.iohk.ethereum.blockchain.sync.FastSync.{StateMptNodeHash, SyncState}
import io.iohk.ethereum.blockchain.sync.SyncController.{DependencyActors, MinedBlock}
import io.iohk.ethereum.db.dataSource.EphemDataSource
import io.iohk.ethereum.domain.{Account, Block, BlockHeader}
import io.iohk.ethereum.ledger.{BloomFilter, Ledger}
import io.iohk.ethereum.network.EtcMessageHandler.EtcPeerInfo
import io.iohk.ethereum.network.PeerManagerActor.{GetPeers, Peers}
import io.iohk.ethereum.network.PeerMessageBusActor._
import io.iohk.ethereum.network.p2p.messages.CommonMessages.{NewBlock, Status}
import io.iohk.ethereum.network.p2p.messages.PV62.{BlockBody, _}
import io.iohk.ethereum.network.p2p.messages.PV63.{GetNodeData, GetReceipts, NodeData, Receipts}
import io.iohk.ethereum.network.{Peer, PeerActor}
import io.iohk.ethereum.ommers.OmmersPool.{AddOmmers, RemoveOmmers}
import io.iohk.ethereum.transactions.PendingTransactionsManager.{AddTransactions, RemoveTransactions}
import io.iohk.ethereum.utils.Config
import org.scalatest.{FlatSpec, Matchers}
import org.spongycastle.util.encoders.Hex

import scala.concurrent.duration._

class SyncControllerSpec extends FlatSpec with Matchers {

  "SyncController" should "download target block and request state nodes" in new TestSetup() {

    val peer1TestProbe: TestProbe = TestProbe("peer1")(system)
    val peer2TestProbe: TestProbe = TestProbe("peer2")(system)

    val peer1 = Peer(new InetSocketAddress("127.0.0.1", 0), peer1TestProbe.ref)
    val peer2 = Peer(new InetSocketAddress("127.0.0.2", 0), peer2TestProbe.ref)

    time.advance(1.seconds)

    val peer1Status = Status(1, 1, 1, ByteString("peer1_bestHash"), ByteString("unused"))
    val peer2Status = Status(1, 1, 1, ByteString("peer2_bestHash"), ByteString("unused"))

    peerManager.expectMsg(GetPeers)
    peerManager.reply(Peers(Map(
<<<<<<< HEAD
      peer1 -> PeerActor.Status.Handshaked(EtcPeerInfo(peer1Status, peer1Status.totalDifficulty, true, 0)),
      peer2 -> PeerActor.Status.Handshaked(EtcPeerInfo(peer2Status, peer1Status.totalDifficulty, true, 0)))))
=======
      peer1 -> PeerActor.Status.Handshaked(peer1Status, forkAccepted = true, peer1Status.totalDifficulty),
      peer2 -> PeerActor.Status.Handshaked(peer2Status, forkAccepted = true, peer1Status.totalDifficulty))))
>>>>>>> e31391bc

    syncController ! SyncController.StartSync

    peerMessageBus.expectMsg(Subscribe(MessageClassifier(Set(BlockHeaders.code), PeerSelector.WithId(peer1.id))))
    peerMessageBus.expectMsg(Subscribe(MessageClassifier(Set(BlockHeaders.code), PeerSelector.WithId(peer2.id))))

    peer1TestProbe.expectMsg(PeerActor.SendMessage(GetBlockHeaders(Right(ByteString("peer1_bestHash")), 1, 0, reverse = false)))
    syncController ! MessageFromPeer(BlockHeaders(Seq(baseBlockHeader.copy(number = 300000))), peer1.id)

    peer2TestProbe.expectMsg(PeerActor.SendMessage(GetBlockHeaders(Right(ByteString("peer2_bestHash")), 1, 0, reverse = false)))
    syncController ! MessageFromPeer(BlockHeaders(Seq(baseBlockHeader.copy(number = 400000))), peer2.id)

    peerMessageBus.expectMsg(Unsubscribe(MessageClassifier(Set(BlockHeaders.code), PeerSelector.WithId(peer1.id))))
    peerMessageBus.expectMsg(Unsubscribe(MessageClassifier(Set(BlockHeaders.code), PeerSelector.WithId(peer2.id))))

    val expectedTargetBlock = 399500

    peer1TestProbe.expectNoMsg()

    val targetBlockHeader: BlockHeader = baseBlockHeader.copy(number = expectedTargetBlock)
    peerMessageBus.expectMsg(Subscribe(MessageClassifier(Set(BlockHeaders.code), PeerSelector.WithId(peer2.id))))
    peer2TestProbe.expectMsg(PeerActor.SendMessage(GetBlockHeaders(Left(expectedTargetBlock), 1, 0, reverse = false)))
    syncController ! MessageFromPeer(BlockHeaders(Seq(targetBlockHeader)), peer2.id)

    storagesInstance.storages.appStateStorage.putBestBlockNumber(targetBlockHeader.number)

    peer1.ref ! PoisonPill

    peerMessageBus.expectMsg(Unsubscribe(MessageClassifier(Set(BlockHeaders.code), PeerSelector.WithId(peer2.id))))

    peer1TestProbe.expectMsg(PeerActor.SendMessage(GetBlockHeaders(Left(1), 10, 0, reverse = false)))
    peerMessageBus.expectMsg(Subscribe(MessageClassifier(Set(BlockHeaders.code), PeerSelector.WithId(peer1.id))))

    peer2TestProbe.expectMsg(PeerActor.SendMessage(GetNodeData(Seq(targetBlockHeader.stateRoot))))
    peerMessageBus.expectMsgAllOf(
      Unsubscribe(MessageClassifier(Set(BlockHeaders.code), PeerSelector.WithId(peer1.id))),
      Subscribe(MessageClassifier(Set(NodeData.code), PeerSelector.WithId(peer2.id))))
  }

  it should "download target block, request state, blocks and finish when downloaded" in new TestSetup() {
    val peer2TestProbe: TestProbe = TestProbe()(system)
    val peer2 = Peer(new InetSocketAddress("127.0.0.1", 0), peer2TestProbe.ref)

    val expectedTargetBlock = 399500
    val targetBlockHeader: BlockHeader = baseBlockHeader.copy(
      number = expectedTargetBlock,
      stateRoot = ByteString(Hex.decode("deae1dfad5ec8dcef15915811e1f044d2543674fd648f94345231da9fc2646cc")))
    val bestBlockHeaderNumber: BigInt = targetBlockHeader.number - 1
    storagesInstance.storages.fastSyncStateStorage.putSyncState(SyncState(targetBlockHeader)
      .copy(bestBlockHeaderNumber = bestBlockHeaderNumber,
        mptNodesQueue = Seq(StateMptNodeHash(targetBlockHeader.stateRoot))))

    time.advance(1.seconds)

    val peer2Status = Status(1, 1, 20, ByteString("peer2_bestHash"), ByteString("unused"))

    peerManager.expectMsg(GetPeers)
    peerManager.reply(Peers(Map(
<<<<<<< HEAD
      peer2 -> PeerActor.Status.Handshaked(EtcPeerInfo(peer2Status, peer2Status.totalDifficulty, true, 0)))))
=======
      peer2 -> PeerActor.Status.Handshaked(peer2Status, forkAccepted = true, peer2Status.totalDifficulty))))
>>>>>>> e31391bc

    syncController ! SyncController.StartSync

    peer2TestProbe.expectMsg(
      PeerActor.SendMessage(GetBlockHeaders(Left(targetBlockHeader.number), expectedTargetBlock - bestBlockHeaderNumber, 0, reverse = false)))
    peerMessageBus.expectMsg(Subscribe(MessageClassifier(Set(BlockHeaders.code), PeerSelector.WithId(peer2.id))))
    peerMessageBus.reply(MessageFromPeer(BlockHeaders(Seq(targetBlockHeader)), peer2.id))
    peerMessageBus.expectMsg(Unsubscribe(MessageClassifier(Set(BlockHeaders.code), PeerSelector.WithId(peer2.id))))

    peer2TestProbe.expectMsg(
      PeerActor.SendMessage(GetReceipts(Seq(targetBlockHeader.hash))))
    peerMessageBus.expectMsg(Subscribe(MessageClassifier(Set(Receipts.code), PeerSelector.WithId(peer2.id))))
    peerMessageBus.reply(MessageFromPeer(Receipts(Seq(Nil)), peer2.id))
    peerMessageBus.expectMsg(Unsubscribe(MessageClassifier(Set(Receipts.code), PeerSelector.WithId(peer2.id))))

    peer2TestProbe.expectMsg(
      PeerActor.SendMessage(GetBlockBodies(Seq(targetBlockHeader.hash))))
    peerMessageBus.expectMsg(Subscribe(MessageClassifier(Set(BlockBodies.code), PeerSelector.WithId(peer2.id))))
    peerMessageBus.reply(MessageFromPeer(BlockBodies(Seq(BlockBody(Nil, Nil))), peer2.id))
    peerMessageBus.expectMsg(Unsubscribe(MessageClassifier(Set(BlockBodies.code), PeerSelector.WithId(peer2.id))))

    val stateMptLeafWithAccount =
      ByteString(Hex.decode("f86d9e328415c225a782bb339b22acad1c739e42277bc7ef34de3623114997ce78b84cf84a0186cb7d8738d800a056e81f171bcc55a6ff8345e692c0f86e5b48e01b996cadc001622fb5e363b421a0c5d2460186f7233c927e7db2dcc703c0e500b653ca82273b7bfad8045d85a470"))

    val watcher = TestProbe()
    watcher.watch(syncController)

    peer2TestProbe.expectMsg(
      PeerActor.SendMessage(GetNodeData(Seq(targetBlockHeader.stateRoot))))
    peerMessageBus.expectMsg(Subscribe(MessageClassifier(Set(NodeData.code), PeerSelector.WithId(peer2.id))))
    peerMessageBus.reply(MessageFromPeer(NodeData(Seq(stateMptLeafWithAccount)), peer2.id))
    peerMessageBus.expectMsg(Unsubscribe(MessageClassifier(Set(NodeData.code), PeerSelector.WithId(peer2.id))))

    //switch to regular download
    peer2TestProbe.expectMsg(PeerActor.SendMessage(GetBlockHeaders(Left(targetBlockHeader.number + 1), Config.FastSync.blockHeadersPerRequest, 0, reverse = false)))
    peerMessageBus.expectMsg(Subscribe(MessageClassifier(Set(BlockHeaders.code), PeerSelector.WithId(peer2.id))))
  }

  it should "not use (blacklist) a peer that fails to respond within time limit" in new TestSetup() {
    val peer2TestProbe: TestProbe = TestProbe()(system)

    val peer2 = Peer(new InetSocketAddress("127.0.0.1", 0), peer2TestProbe.ref)

    time.advance(1.seconds)

    val peer2Status = Status(1, 1, 1, ByteString("peer2_bestHash"), ByteString("unused"))

    peerManager.expectMsg(GetPeers)
    peerManager.reply(Peers(Map(
<<<<<<< HEAD
      peer2 -> PeerActor.Status.Handshaked(EtcPeerInfo(peer2Status, peer2Status.totalDifficulty, true, 0)))))
=======
      peer2 -> PeerActor.Status.Handshaked(peer2Status, forkAccepted = true, peer2Status.totalDifficulty))))
>>>>>>> e31391bc

    val expectedTargetBlock = 399500
    val targetBlockHeader: BlockHeader = baseBlockHeader.copy(number = expectedTargetBlock)

    storagesInstance.storages.fastSyncStateStorage.putSyncState(SyncState(targetBlockHeader)
      .copy(bestBlockHeaderNumber = targetBlockHeader.number,
        mptNodesQueue = Seq(StateMptNodeHash(targetBlockHeader.stateRoot))))

    syncController ! SyncController.StartSync

    peer2TestProbe.expectMsg(PeerActor.SendMessage(GetNodeData(Seq(targetBlockHeader.stateRoot))))
    peerMessageBus.expectMsg(Subscribe(MessageClassifier(Set(NodeData.code), PeerSelector.WithId(peer2.id))))

    // response timeout
    time.advance(2.seconds)
    peerMessageBus.expectMsg(Unsubscribe(MessageClassifier(Set(NodeData.code), PeerSelector.WithId(peer2.id))))
    peer2TestProbe.expectNoMsg()

    // wait for blacklist timeout
    time.advance(6.seconds)
    peer2TestProbe.expectNoMsg()

    // wait for next sync retry
    time.advance(3.seconds)

    // peer should not be blacklisted anymore
    peer2TestProbe.expectMsg(PeerActor.SendMessage(GetNodeData(Seq(targetBlockHeader.stateRoot))))
    peerMessageBus.expectMsg(Subscribe(MessageClassifier(Set(NodeData.code), PeerSelector.WithId(peer2.id))))
  }

  it should "start regular download " in new TestSetup() {
    val peerTestProbe: TestProbe = TestProbe()(system)

    val peer = Peer(new InetSocketAddress("127.0.0.1", 0), peerTestProbe.ref)

    time.advance(1.seconds)

    val peer1Status= Status(1, 1, 1, ByteString("peer1_bestHash"), ByteString("unused"))

    peerManager.expectMsg(GetPeers)
    peerManager.reply(Peers(Map(
<<<<<<< HEAD
      peer -> PeerActor.Status.Handshaked(EtcPeerInfo(peer1Status, peer1Status.totalDifficulty, true, 0)))))
=======
      peer -> PeerActor.Status.Handshaked(peer1Status, forkAccepted = true, peer1Status.totalDifficulty))))
>>>>>>> e31391bc

    val expectedMaxBlock = 399500
    val newBlockDifficulty = 23
    val maxBlocTotalDifficulty = 12340
    val maxBlockHeader: BlockHeader = baseBlockHeader.copy(number = expectedMaxBlock)
    val newBlockHeader: BlockHeader = baseBlockHeader
      .copy(number = expectedMaxBlock + 1, parentHash = maxBlockHeader.hash, difficulty = newBlockDifficulty,
        stateRoot = ByteString(Hex.decode("d0aedc3838a3d7f9a526bdd642b55fb1b6292596985cfab2eedb751da19b8bb4")))

    storagesInstance.storages.appStateStorage.putBestBlockNumber(maxBlockHeader.number)
    storagesInstance.storages.blockHeadersStorage.put(maxBlockHeader.hash, maxBlockHeader)
    storagesInstance.storages.blockNumberMappingStorage.put(maxBlockHeader.number, maxBlockHeader.hash)
    storagesInstance.storages.totalDifficultyStorage.put(maxBlockHeader.hash, maxBlocTotalDifficulty)

    storagesInstance.storages.appStateStorage.fastSyncDone()

    syncController ! SyncController.StartSync

    peerTestProbe.ignoreMsg { case u => u == Unsubscribe }

    peerTestProbe.expectMsg(PeerActor.SendMessage(GetBlockHeaders(Left(expectedMaxBlock + 1), Config.FastSync.blockHeadersPerRequest, 0, reverse = false)))
    syncController.children.last ! MessageFromPeer(BlockHeaders(Seq(newBlockHeader)), peer.id)

    peerTestProbe.expectMsg(PeerActor.SendMessage(GetBlockBodies(Seq(newBlockHeader.hash))))
    syncController.children.last ! MessageFromPeer(BlockBodies(Seq(BlockBody(Nil, Nil))), peer.id)

    peerMessageBus.expectMsgAllOf(
      Subscribe(MessageClassifier(Set(BlockHeaders.code), PeerSelector.WithId(peer.id))),
      Unsubscribe(MessageClassifier(Set(BlockHeaders.code), PeerSelector.WithId(peer.id))),
      Subscribe(MessageClassifier(Set(BlockBodies.code), PeerSelector.WithId(peer.id))),
      Unsubscribe(MessageClassifier(Set(BlockBodies.code), PeerSelector.WithId(peer.id))),
      Subscribe(MessageClassifier(Set(BlockHeaders.code), PeerSelector.WithId(peer.id)))
    )

    peerTestProbe.expectMsgAllOf(10.seconds,
      PeerActor.SendMessage(GetBlockHeaders(Left(expectedMaxBlock + 2), Config.FastSync.blockHeadersPerRequest, 0, reverse = false)),
      PeerActor.SendMessage(NewBlock(Block(newBlockHeader, BlockBody(Nil, Nil)), maxBlocTotalDifficulty + newBlockDifficulty))
    )
    peerTestProbe.expectNoMsg()

    blockchain.getBlockByNumber(expectedMaxBlock + 1) shouldBe Some(Block(newBlockHeader, BlockBody(Nil, Nil)))
    blockchain.getTotalDifficultyByHash(newBlockHeader.hash) shouldBe Some(maxBlocTotalDifficulty + newBlockHeader.difficulty)

    ommersPool.expectMsg(RemoveOmmers(newBlockHeader))
    pendingTransactionsManager.expectMsg(AddTransactions(Nil))
    pendingTransactionsManager.expectMsg(RemoveTransactions(Nil))
    ommersPool.expectNoMsg()
    pendingTransactionsManager.expectNoMsg()
  }

  it should "resolve branch conflict" in new TestSetup() {
    val peerTestProbe: TestProbe = TestProbe()(system)
    val peer = Peer(new InetSocketAddress("127.0.0.1", 0), peerTestProbe.ref)

    time.advance(1.seconds)

    val peer1Status = Status(1, 1, 1, ByteString("peer1_bestHash"), ByteString("unused"))

    peerManager.expectMsg(GetPeers)
    peerManager.reply(Peers(Map(
<<<<<<< HEAD
      peer -> PeerActor.Status.Handshaked(EtcPeerInfo(peer1Status, peer1Status.totalDifficulty, true, 0)))))
=======
      peer -> PeerActor.Status.Handshaked(peer1Status, forkAccepted = true, peer1Status.totalDifficulty))))
>>>>>>> e31391bc

    val expectedMaxBlock = 399500
    val newBlockDifficulty = 23
    val commonRootTotalDifficulty = 12340

    val commonRoot: BlockHeader = baseBlockHeader.copy(number = expectedMaxBlock - 1)
    val maxBlockHeader: BlockHeader = baseBlockHeader.copy(number = expectedMaxBlock, parentHash = commonRoot.hash, difficulty = 5)

    val newBlockHeaderParent: BlockHeader = baseBlockHeader.copy(number = expectedMaxBlock, parentHash = commonRoot.hash, difficulty = newBlockDifficulty,
      stateRoot = ByteString(Hex.decode("d0aedc3838a3d7f9a526bdd642b55fb1b6292596985cfab2eedb751da19b8bb4")))
    val newBlockHeader: BlockHeader = baseBlockHeader
      .copy(number = expectedMaxBlock + 1, parentHash = newBlockHeaderParent.hash, difficulty = newBlockDifficulty,
        stateRoot = ByteString(Hex.decode("36c8b1c29ea8aeee08516f182721a9e0af77f924f7fc8d7db60a11e3223d11ee")))
    val nextNewBlockHeader: BlockHeader = baseBlockHeader.copy(number = expectedMaxBlock + 2, parentHash = newBlockHeader.hash, difficulty = newBlockDifficulty,
      stateRoot = ByteString(Hex.decode("f5915b81ca32d039e187b92a0d63b8c545f0496ade014f86afaaa596696c45cf")))

    storagesInstance.storages.appStateStorage.putBestBlockNumber(maxBlockHeader.number)

    storagesInstance.storages.blockHeadersStorage.put(maxBlockHeader.hash, maxBlockHeader)
    storagesInstance.storages.blockBodiesStorage.put(maxBlockHeader.hash, BlockBody(Nil, Nil))
    storagesInstance.storages.blockNumberMappingStorage.put(maxBlockHeader.number, maxBlockHeader.hash)

    storagesInstance.storages.blockHeadersStorage.put(commonRoot.hash, commonRoot)
    storagesInstance.storages.blockNumberMappingStorage.put(commonRoot.number, commonRoot.hash)

    storagesInstance.storages.totalDifficultyStorage.put(commonRoot.hash, commonRootTotalDifficulty)
    storagesInstance.storages.totalDifficultyStorage.put(maxBlockHeader.hash, commonRootTotalDifficulty + maxBlockHeader.difficulty)

    storagesInstance.storages.appStateStorage.fastSyncDone()

    syncController ! SyncController.StartSync

    peerTestProbe.expectMsg(PeerActor.SendMessage(GetBlockHeaders(Left(expectedMaxBlock + 1), Config.FastSync.blockHeadersPerRequest, 0, reverse = false)))
    peerMessageBus.expectMsg(Subscribe(MessageClassifier(Set(BlockHeaders.code), PeerSelector.WithId(peer.id))))
    peerMessageBus.reply(MessageFromPeer(BlockHeaders(Seq(newBlockHeader)), peer.id))

    peerMessageBus.expectMsgAllOf(
      Unsubscribe(MessageClassifier(Set(BlockHeaders.code), PeerSelector.WithId(peer.id))),
      Subscribe(MessageClassifier(Set(BlockHeaders.code), PeerSelector.WithId(peer.id))))
    syncController.children.last ! MessageFromPeer(BlockHeaders(Seq(newBlockHeaderParent)), peer.id)

    peerMessageBus.expectMsgAllOf(
      Unsubscribe(MessageClassifier(Set(BlockHeaders.code), PeerSelector.WithId(peer.id))),
      Subscribe(MessageClassifier(Set(BlockBodies.code), PeerSelector.WithId(peer.id))))

    syncController.children.last ! MessageFromPeer(BlockBodies(Seq(BlockBody(Nil, Nil), BlockBody(Nil, Nil))), peer.id)

    peerTestProbe.expectMsg(PeerActor.SendMessage(GetBlockHeaders(Right(newBlockHeader.parentHash), Config.FastSync.blockResolveDepth, 0, reverse = true)))
    peerTestProbe.expectMsg(PeerActor.SendMessage(GetBlockBodies(Seq(newBlockHeaderParent.hash, newBlockHeader.hash))))

    peerMessageBus.expectMsgAllOf(
      Subscribe(MessageClassifier(Set(BlockHeaders.code), PeerSelector.WithId(peer.id))),
      Unsubscribe(MessageClassifier(Set(BlockBodies.code), PeerSelector.WithId(peer.id))))
    syncController.children.last ! MessageFromPeer(BlockHeaders(Seq(nextNewBlockHeader)), peer.id)

    peerMessageBus.expectMsgAllOf(
      Subscribe(MessageClassifier(Set(BlockBodies.code), PeerSelector.WithId(peer.id))),
      Unsubscribe(MessageClassifier(Set(BlockHeaders.code), PeerSelector.WithId(peer.id))))
    syncController.children.last ! MessageFromPeer(BlockBodies(Seq(BlockBody(Nil, Nil))), peer.id)

    //start next download cycle

    peerTestProbe.expectMsgAllOf(
      PeerActor.SendMessage(GetBlockHeaders(Left(expectedMaxBlock + 2), Config.FastSync.blockHeadersPerRequest, 0, reverse = false)),
      PeerActor.SendMessage(NewBlock(Block(newBlockHeaderParent, BlockBody(Nil, Nil)), commonRootTotalDifficulty + newBlockDifficulty)),
      PeerActor.SendMessage(NewBlock(Block(newBlockHeader, BlockBody(Nil, Nil)), commonRootTotalDifficulty + 2 * newBlockDifficulty))
    )
    peerTestProbe.expectMsg(PeerActor.SendMessage(GetBlockBodies(Seq(nextNewBlockHeader.hash))))

    //wait for actor to insert data
    Thread.sleep(3.seconds.toMillis)

    blockchain.getBlockByNumber(expectedMaxBlock) shouldBe Some(Block(newBlockHeaderParent, BlockBody(Nil, Nil)))
    blockchain.getTotalDifficultyByHash(newBlockHeaderParent.hash) shouldBe Some(commonRootTotalDifficulty + newBlockHeaderParent.difficulty)

    blockchain.getBlockByNumber(expectedMaxBlock + 1) shouldBe Some(Block(newBlockHeader, BlockBody(Nil, Nil)))
    blockchain.getTotalDifficultyByHash(newBlockHeader.hash) shouldBe Some(commonRootTotalDifficulty + newBlockHeaderParent.difficulty + newBlockHeader.difficulty)

    blockchain.getBlockByNumber(expectedMaxBlock + 2) shouldBe Some(Block(nextNewBlockHeader, BlockBody(Nil, Nil)))
    blockchain.getTotalDifficultyByHash(nextNewBlockHeader.hash) shouldBe Some(commonRootTotalDifficulty + newBlockHeaderParent.difficulty + newBlockHeader.difficulty + nextNewBlockHeader.difficulty)

    storagesInstance.storages.appStateStorage.getBestBlockNumber() shouldBe nextNewBlockHeader.number

    blockchain.getBlockHeaderByHash(maxBlockHeader.hash) shouldBe None
    blockchain.getBlockBodyByHash(maxBlockHeader.hash) shouldBe None
    blockchain.getTotalDifficultyByHash(maxBlockHeader.hash) shouldBe None

    ommersPool.expectMsg(AddOmmers(maxBlockHeader))
    ommersPool.expectMsg(RemoveOmmers(newBlockHeaderParent))
    ommersPool.expectMsg(RemoveOmmers(newBlockHeader))
    ommersPool.expectMsg(RemoveOmmers(nextNewBlockHeader))

    pendingTransactionsManager.expectMsg(AddTransactions(Nil))
    pendingTransactionsManager.expectMsg(RemoveTransactions(Nil))
    pendingTransactionsManager.expectMsg(RemoveTransactions(Nil))

    pendingTransactionsManager.expectMsg(AddTransactions(Nil))
    pendingTransactionsManager.expectMsg(RemoveTransactions(Nil))

    ommersPool.expectNoMsg()
    pendingTransactionsManager.expectNoMsg()
  }

  it should "only use ETC peer to choose target block" in new TestSetup() {
    val peer1TestProbe: TestProbe = TestProbe()(system)
    val peer2TestProbe: TestProbe = TestProbe()(system)
    val peer3TestProbe: TestProbe = TestProbe()(system)
    val peer4TestProbe: TestProbe = TestProbe()(system)

    val peer1 = Peer(new InetSocketAddress("127.0.0.1", 0), peer1TestProbe.ref)
    val peer2 = Peer(new InetSocketAddress("127.0.0.2", 0), peer2TestProbe.ref)
    val peer3 = Peer(new InetSocketAddress("127.0.0.3", 0), peer3TestProbe.ref)
    val peer4 = Peer(new InetSocketAddress("127.0.0.4", 0), peer4TestProbe.ref)

    time.advance(1.seconds)

    val peer1Status= Status(1, 1, 1, ByteString("peer1_bestHash"), ByteString("unused"))
    val peer2Status= Status(1, 1, 1, ByteString("peer2_bestHash"), ByteString("unused"))
    val peer3Status= Status(1, 1, 1, ByteString("peer3_bestHash"), ByteString("unused"))
    val peer4Status= Status(1, 1, 1, ByteString("peer4_bestHash"), ByteString("unused"))

    peerManager.expectMsg(GetPeers)
    peerManager.reply(Peers(Map(
<<<<<<< HEAD
      peer1 -> PeerActor.Status.Handshaked(EtcPeerInfo(peer1Status, peer1Status.totalDifficulty, true, 0)),
      peer2 -> PeerActor.Status.Handshaked(EtcPeerInfo(peer2Status, peer1Status.totalDifficulty, false, 0)),
      peer3 -> PeerActor.Status.Handshaked(EtcPeerInfo(peer3Status, peer1Status.totalDifficulty, false, 0)),
      peer4 -> PeerActor.Status.Handshaked(EtcPeerInfo(peer4Status, peer1Status.totalDifficulty, true, 0)))))
=======
      peer1 -> PeerActor.Status.Handshaked(peer1Status, forkAccepted = true, peer1Status.totalDifficulty),
      peer2 -> PeerActor.Status.Handshaked(peer2Status, forkAccepted = false, peer1Status.totalDifficulty),
      peer3 -> PeerActor.Status.Handshaked(peer3Status, forkAccepted = false, peer1Status.totalDifficulty),
      peer4 -> PeerActor.Status.Handshaked(peer4Status, forkAccepted = true, peer1Status.totalDifficulty))))
>>>>>>> e31391bc

    val expectedTargetBlock = 399500
    val targetBlockHeader: BlockHeader = baseBlockHeader.copy(number = expectedTargetBlock)
    storagesInstance.storages.appStateStorage.putBestBlockNumber(targetBlockHeader.number)

    syncController ! SyncController.StartSync

    peerMessageBus.expectMsgAllOf(
      Subscribe(MessageClassifier(Set(BlockHeaders.code), PeerSelector.WithId(peer1.id))),
      Subscribe(MessageClassifier(Set(BlockHeaders.code), PeerSelector.WithId(peer4.id))))

    peer1TestProbe.expectMsg(PeerActor.SendMessage(GetBlockHeaders(Right(ByteString("peer1_bestHash")), 1, 0, reverse = false)))
    syncController ! MessageFromPeer(BlockHeaders(Seq(baseBlockHeader.copy(number = 300000))), peer1.id)

    peer2TestProbe.expectNoMsg()
    peer3TestProbe.expectNoMsg()

    peer4TestProbe.expectMsg(PeerActor.SendMessage(GetBlockHeaders(Right(ByteString("peer4_bestHash")), 1, 0, reverse = false)))
    syncController ! MessageFromPeer(BlockHeaders(Seq(baseBlockHeader.copy(number = 300000))), peer4.id)

    peerMessageBus.expectMsgAllOf(
      Unsubscribe(MessageClassifier(Set(BlockHeaders.code), PeerSelector.WithId(peer4.id))),
      Unsubscribe(MessageClassifier(Set(BlockHeaders.code), PeerSelector.WithId(peer1.id))))
  }

  it should "broadcast all blocks if they were all valid" in new TestSetup() {
    val peer1TestProbe: TestProbe = TestProbe()(system)

    val peer1 = Peer(new InetSocketAddress("127.0.0.1", 0), peer1TestProbe.ref)

    time.advance(1.seconds)

    val peer1Status= Status(1, 1, 1, ByteString("peer1_bestHash"), ByteString("unused"))

    peerManager.expectMsg(GetPeers)
    peerManager.reply(Peers(Map(
<<<<<<< HEAD
      peer1 -> PeerActor.Status.Handshaked(EtcPeerInfo(peer1Status, peer1Status.totalDifficulty, true, 0))
=======
      peer1 -> PeerActor.Status.Handshaked(peer1Status, forkAccepted = true, peer1Status.totalDifficulty)
>>>>>>> e31391bc
    )))

    val expectedMaxBlock = 399500
    val newBlockDifficulty = 23
    val maxBlocTotalDifficulty = 12340
    val maxBlockHeader: BlockHeader = baseBlockHeader.copy(number = expectedMaxBlock)
    val newBlockHeader: BlockHeader = baseBlockHeader
      .copy(number = expectedMaxBlock + 1, parentHash = maxBlockHeader.hash, difficulty = newBlockDifficulty,
        stateRoot = ByteString(Hex.decode("d0aedc3838a3d7f9a526bdd642b55fb1b6292596985cfab2eedb751da19b8bb4")))
    val nextNewBlockHeader: BlockHeader = baseBlockHeader
      .copy(number = expectedMaxBlock + 2, parentHash = newBlockHeader.hash, difficulty = newBlockDifficulty,
        stateRoot = ByteString(Hex.decode("36c8b1c29ea8aeee08516f182721a9e0af77f924f7fc8d7db60a11e3223d11ee")))

    storagesInstance.storages.appStateStorage.putBestBlockNumber(maxBlockHeader.number)
    storagesInstance.storages.blockHeadersStorage.put(maxBlockHeader.hash, maxBlockHeader)
    storagesInstance.storages.blockNumberMappingStorage.put(maxBlockHeader.number, maxBlockHeader.hash)
    storagesInstance.storages.totalDifficultyStorage.put(maxBlockHeader.hash, maxBlocTotalDifficulty)

    storagesInstance.storages.appStateStorage.fastSyncDone()

    syncController ! SyncController.StartSync

    //Turn broadcasting on the RegularSync on by sending an empty BlockHeaders message:
    peer1TestProbe.expectMsg(PeerActor.SendMessage(GetBlockHeaders(Left(expectedMaxBlock + 1), Config.FastSync.blockHeadersPerRequest, 0, reverse = false)))

    syncController.children.last ! MessageFromPeer(BlockHeaders(Seq()), peer1.id)

    peerMessageBus.expectMsgAllOf(
      Subscribe(MessageClassifier(Set(BlockHeaders.code), PeerSelector.WithId(peer1.id))),
      Unsubscribe(MessageClassifier(Set(BlockHeaders.code), PeerSelector.WithId(peer1.id))))

    time.advance(Config.FastSync.checkForNewBlockInterval)

    peer1TestProbe.expectMsg(PeerActor.SendMessage(GetBlockHeaders(Left(expectedMaxBlock + 1), Config.FastSync.blockHeadersPerRequest, 0, reverse = false)))

    syncController.children.last ! MessageFromPeer(BlockHeaders(Seq(newBlockHeader, nextNewBlockHeader)), peer1.id)

    peerMessageBus.expectMsgAllOf(
      Subscribe(MessageClassifier(Set(BlockHeaders.code), PeerSelector.WithId(peer1.id))),
      Unsubscribe(MessageClassifier(Set(BlockHeaders.code), PeerSelector.WithId(peer1.id))),
      Subscribe(MessageClassifier(Set(BlockBodies.code), PeerSelector.WithId(peer1.id))))

    peer1TestProbe.expectMsg(PeerActor.SendMessage(GetBlockBodies(Seq(newBlockHeader.hash, nextNewBlockHeader.hash))))

    syncController.children.last ! MessageFromPeer(BlockBodies(Seq(BlockBody(Nil, Nil), BlockBody(Nil, Nil))), peer1.id)

    //TODO: investigate why such a long timeout is required
    peer1TestProbe.expectMsgAllOf(20.seconds,
      PeerActor.SendMessage(GetBlockHeaders(Left(expectedMaxBlock + 3), Config.FastSync.blockHeadersPerRequest, 0, reverse = false)),
      PeerActor.SendMessage(NewBlock(Block(newBlockHeader, BlockBody(Nil, Nil)), maxBlocTotalDifficulty + newBlockDifficulty)),
      PeerActor.SendMessage(NewBlock(Block(nextNewBlockHeader, BlockBody(Nil, Nil)), maxBlocTotalDifficulty + 2 * newBlockDifficulty))
    )

    ommersPool.expectMsg(RemoveOmmers(newBlockHeader))
    ommersPool.expectMsg(RemoveOmmers(nextNewBlockHeader))

    pendingTransactionsManager.expectMsg(AddTransactions(Nil))
    pendingTransactionsManager.expectMsg(RemoveTransactions(Nil))
    pendingTransactionsManager.expectMsg(RemoveTransactions(Nil))

    ommersPool.expectNoMsg()
    pendingTransactionsManager.expectNoMsg()
  }

  val invalidBlockNumber = 399502

  it should "only broadcast blocks that it was able to successfully execute" in new TestSetup(Seq(invalidBlockNumber)) {

    val peer1TestProbe: TestProbe = TestProbe()(system)
    val peer2TestProbe: TestProbe = TestProbe()(system)

    val peer1 = Peer(new InetSocketAddress("127.0.0.1", 0), peer1TestProbe.ref)
    val peer2 = Peer(new InetSocketAddress("127.0.0.2", 0), peer2TestProbe.ref)

    time.advance(1.seconds)

    val peer1Status= Status(1, 1, 1, ByteString("peer1_bestHash"), ByteString("unused"))
    val peer2Status= Status(1, 1, totalDifficulty = 0, ByteString("peer2_bestHash"), ByteString("unused"))

    peerManager.expectMsg(GetPeers)
    peerManager.reply(Peers(Map(
<<<<<<< HEAD
      peer1 -> PeerActor.Status.Handshaked(EtcPeerInfo(peer1Status, peer1Status.totalDifficulty, true, 0)),
      peer2 -> PeerActor.Status.Handshaked(EtcPeerInfo(peer2Status, peer2Status.totalDifficulty, true, 0))
=======
      peer1 -> PeerActor.Status.Handshaked(peer1Status, forkAccepted = true, peer1Status.totalDifficulty),
      peer2 -> PeerActor.Status.Handshaked(peer2Status, forkAccepted = true, peer2Status.totalDifficulty)
>>>>>>> e31391bc
    )))

    val expectedMaxBlock = 399500
    val newBlockDifficulty = 23
    val maxBlocTotalDifficulty = 12340
    val maxBlockHeader: BlockHeader = baseBlockHeader.copy(number = expectedMaxBlock)
    val newBlockHeader: BlockHeader = baseBlockHeader
      .copy(number = expectedMaxBlock + 1, parentHash = maxBlockHeader.hash, difficulty = newBlockDifficulty,
        stateRoot = ByteString(Hex.decode("d0aedc3838a3d7f9a526bdd642b55fb1b6292596985cfab2eedb751da19b8bb4")))
    val invalidNextNewBlockHeader: BlockHeader = baseBlockHeader
      .copy(number = invalidBlockNumber, parentHash = newBlockHeader.hash, difficulty = newBlockDifficulty) //Wrong state root hash

    storagesInstance.storages.appStateStorage.putBestBlockNumber(maxBlockHeader.number)
    storagesInstance.storages.blockHeadersStorage.put(maxBlockHeader.hash, maxBlockHeader)
    storagesInstance.storages.blockNumberMappingStorage.put(maxBlockHeader.number, maxBlockHeader.hash)
    storagesInstance.storages.totalDifficultyStorage.put(maxBlockHeader.hash, maxBlocTotalDifficulty)

    storagesInstance.storages.appStateStorage.fastSyncDone()

    syncController ! SyncController.StartSync

    //Turn broadcasting on the RegularSync on by sending an empty BlockHeaders message:
    peer1TestProbe.expectMsg(PeerActor.SendMessage(GetBlockHeaders(Left(expectedMaxBlock + 1), Config.FastSync.blockHeadersPerRequest, 0, reverse = false)))

    syncController.children.last ! MessageFromPeer(BlockHeaders(Seq()), peer1.id)

    peerMessageBus.expectMsgAllOf(
      Subscribe(MessageClassifier(Set(BlockHeaders.code), PeerSelector.WithId(peer1.id))),
      Unsubscribe(MessageClassifier(Set(BlockHeaders.code), PeerSelector.WithId(peer1.id))))

    time.advance(Config.FastSync.checkForNewBlockInterval)

    peer1TestProbe.expectMsg(PeerActor.SendMessage(GetBlockHeaders(Left(expectedMaxBlock + 1), Config.FastSync.blockHeadersPerRequest, 0, reverse = false)))
    syncController.children.last ! MessageFromPeer(BlockHeaders(Seq(newBlockHeader, invalidNextNewBlockHeader)), peer1.id)
    peerMessageBus.expectMsgAllOf(
      Subscribe(MessageClassifier(Set(BlockHeaders.code), PeerSelector.WithId(peer1.id))),
      Unsubscribe(MessageClassifier(Set(BlockHeaders.code), PeerSelector.WithId(peer1.id))),
      Subscribe(MessageClassifier(Set(BlockBodies.code), PeerSelector.WithId(peer1.id))))

    peer1TestProbe.expectMsg(PeerActor.SendMessage(GetBlockBodies(Seq(newBlockHeader.hash, invalidNextNewBlockHeader.hash))))
    syncController.children.last ! MessageFromPeer(BlockBodies(Seq(BlockBody(Nil, Nil), BlockBody(Nil, Nil))), peer1.id)

    //TODO: investigate why such a long timeout is required
    peer2TestProbe.expectMsgAllOf(20.seconds,
      PeerActor.SendMessage(GetBlockHeaders(Left(expectedMaxBlock + 2), Config.FastSync.blockHeadersPerRequest, 0, reverse = false)),
      PeerActor.SendMessage(NewBlock(Block(newBlockHeader, BlockBody(Nil, Nil)), maxBlocTotalDifficulty + newBlockDifficulty))
    )

    ommersPool.expectMsg(RemoveOmmers(newBlockHeader))
    pendingTransactionsManager.expectMsg(AddTransactions(Nil))
    pendingTransactionsManager.expectMsg(RemoveTransactions(Nil))

    ommersPool.expectNoMsg()
    pendingTransactionsManager.expectNoMsg()

  }

  val invalidBlock = 399501
  it should "only ask a peer once for BlockHeaders in case execution of a block were to fail" in new TestSetup(Seq(invalidBlock)) {
    val peer1TestProbe: TestProbe = TestProbe()(system)
    val peer2TestProbe: TestProbe = TestProbe()(system)

    val peer1 = Peer(new InetSocketAddress("127.0.0.1", 0), peer1TestProbe.ref)
    val peer2 = Peer(new InetSocketAddress("127.0.0.2", 0), peer2TestProbe.ref)

    time.advance(1.seconds)

    val peer1Status= Status(1, 1, 1, ByteString("peer1_bestHash"), ByteString("unused"))
    val peer2Status= Status(1, 1, totalDifficulty = 0, ByteString("peer2_bestHash"), ByteString("unused"))

    peerManager.expectMsg(GetPeers)
    peerManager.reply(Peers(Map(
<<<<<<< HEAD
      peer1 -> PeerActor.Status.Handshaked(EtcPeerInfo(peer1Status, peer1Status.totalDifficulty, true, 0)),
      peer2 -> PeerActor.Status.Handshaked(EtcPeerInfo(peer2Status, peer2Status.totalDifficulty, true, 0))
=======
      peer1 -> PeerActor.Status.Handshaked(peer1Status, forkAccepted = true, peer1Status.totalDifficulty),
      peer2 -> PeerActor.Status.Handshaked(peer2Status, forkAccepted = true, peer2Status.totalDifficulty)
>>>>>>> e31391bc
    )))

    val expectedMaxBlock = 399500
    val newBlockDifficulty = 23
    val maxBlocTotalDifficulty = 12340
    val maxBlockHeader: BlockHeader = baseBlockHeader.copy(number = expectedMaxBlock)
    val newBlockHeader: BlockHeader = baseBlockHeader
      .copy(number = invalidBlock, parentHash = maxBlockHeader.hash, difficulty = newBlockDifficulty)

    storagesInstance.storages.appStateStorage.putBestBlockNumber(maxBlockHeader.number)
    storagesInstance.storages.blockHeadersStorage.put(maxBlockHeader.hash, maxBlockHeader)
    storagesInstance.storages.blockNumberMappingStorage.put(maxBlockHeader.number, maxBlockHeader.hash)
    storagesInstance.storages.totalDifficultyStorage.put(maxBlockHeader.hash, maxBlocTotalDifficulty)

    storagesInstance.storages.appStateStorage.fastSyncDone()

    syncController ! SyncController.StartSync

    peer1TestProbe.expectMsg(PeerActor.SendMessage(GetBlockHeaders(Left(expectedMaxBlock + 1), Config.FastSync.blockHeadersPerRequest, 0, reverse = false)))
    syncController.children.last ! MessageFromPeer(BlockHeaders(Seq(newBlockHeader)), peer1.id)

    peer1TestProbe.expectMsg(PeerActor.SendMessage(GetBlockBodies(Seq(newBlockHeader.hash))))
    syncController.children.last ! MessageFromPeer(BlockBodies(Seq(BlockBody(Nil, Nil))), peer1.id)

    peerMessageBus.expectMsgAllOf(5.seconds,
      Subscribe(MessageClassifier(Set(BlockHeaders.code), PeerSelector.WithId(peer1.id))),
      Subscribe(MessageClassifier(Set(BlockBodies.code), PeerSelector.WithId(peer1.id))),
      Unsubscribe(MessageClassifier(Set(BlockHeaders.code), PeerSelector.WithId(peer1.id))),
      Subscribe(MessageClassifier(Set(BlockHeaders.code), PeerSelector.WithId(peer2.id))),
      Unsubscribe(MessageClassifier(Set(BlockBodies.code), PeerSelector.WithId(peer1.id))))

    //As block execution failed for a block received from peer1, the same block is asked to peer2
    peer2TestProbe.expectMsg(10.seconds, PeerActor.SendMessage(GetBlockHeaders(Left(expectedMaxBlock + 1), Config.FastSync.blockHeadersPerRequest, 0, reverse = false)))

    //No other message should be received as no response was sent to peer2
    peerMessageBus.expectNoMsg()
    peer2TestProbe.expectNoMsg()

    pendingTransactionsManager.expectMsg(AddTransactions(Nil))

    ommersPool.expectNoMsg()
    pendingTransactionsManager.expectNoMsg()
  }

  it should "accept mined blocks" in new TestSetup() {
    val peerTestProbe: TestProbe = TestProbe()(system)

    val peer = Peer(new InetSocketAddress("127.0.0.1", 0), peerTestProbe.ref)

    time.advance(1.seconds)

    val peer1Status= Status(1, 1, 1, ByteString("peer1_bestHash"), ByteString("unused"))

    peerManager.expectMsg(GetPeers)
    peerManager.reply(Peers(Map(
      peer -> PeerActor.Status.Handshaked(peer1Status, forkAccepted = true, peer1Status.totalDifficulty))))

    val expectedMaxBlock = 399500
    val newBlockDifficulty = 23
    val maxBlocTotalDifficulty = 12340
    val maxBlockHeader: BlockHeader = baseBlockHeader.copy(number = expectedMaxBlock)
    val minedBlockHeader: BlockHeader = baseBlockHeader
      .copy(number = expectedMaxBlock + 1, parentHash = maxBlockHeader.hash, difficulty = newBlockDifficulty,
        stateRoot = ByteString(Hex.decode("d0aedc3838a3d7f9a526bdd642b55fb1b6292596985cfab2eedb751da19b8bb4")))

    storagesInstance.storages.appStateStorage.putBestBlockNumber(maxBlockHeader.number)
    storagesInstance.storages.blockHeadersStorage.put(maxBlockHeader.hash, maxBlockHeader)
    storagesInstance.storages.blockNumberMappingStorage.put(maxBlockHeader.number, maxBlockHeader.hash)
    storagesInstance.storages.totalDifficultyStorage.put(maxBlockHeader.hash, maxBlocTotalDifficulty)

    storagesInstance.storages.appStateStorage.fastSyncDone()

    syncController ! SyncController.StartSync

    peerTestProbe.ignoreMsg { case u => u == Unsubscribe }

    peerTestProbe.expectMsg(PeerActor.SendMessage(GetBlockHeaders(Left(expectedMaxBlock + 1), Config.FastSync.blockHeadersPerRequest, 0, reverse = false)))
    syncController.children.last ! MessageFromPeer(BlockHeaders(Seq()), peer.id)

    //wait for empty headers processing
    Thread.sleep(1.seconds.toMillis)
    syncController ! MinedBlock(Block(minedBlockHeader,BlockBody(Nil,Nil)))

    //wait for actor to insert data
    Thread.sleep(3.seconds.toMillis)
    blockchain.getBlockByNumber(expectedMaxBlock + 1) shouldBe Some(Block(minedBlockHeader, BlockBody(Nil, Nil)))
    blockchain.getTotalDifficultyByHash(minedBlockHeader.hash) shouldBe Some(maxBlocTotalDifficulty + minedBlockHeader.difficulty)

    ommersPool.expectMsg(RemoveOmmers(minedBlockHeader))
    ommersPool.expectNoMsg()
    pendingTransactionsManager.expectNoMsg()
  }

  it should "accept add mined blocks as ommers when doing sync" in new TestSetup() {
    val peerTestProbe: TestProbe = TestProbe()(system)

    val peer = Peer(new InetSocketAddress("127.0.0.1", 0), peerTestProbe.ref)

    time.advance(1.seconds)

    val peer1Status= Status(1, 1, 1, ByteString("peer1_bestHash"), ByteString("unused"))

    peerManager.expectMsg(GetPeers)
    peerManager.reply(Peers(Map(
      peer -> PeerActor.Status.Handshaked(peer1Status, forkAccepted = true, peer1Status.totalDifficulty))))

    val expectedMaxBlock = 399500
    val newBlockDifficulty = 23
    val maxBlocTotalDifficulty = 12340
    val maxBlockHeader: BlockHeader = baseBlockHeader.copy(number = expectedMaxBlock)
    val minedBlockHeader: BlockHeader = baseBlockHeader
      .copy(number = expectedMaxBlock + 1, parentHash = maxBlockHeader.hash, difficulty = newBlockDifficulty,
        stateRoot = ByteString(Hex.decode("d0aedc3838a3d7f9a526bdd642b55fb1b6292596985cfab2eedb751da19b8bb4")))

    storagesInstance.storages.appStateStorage.putBestBlockNumber(maxBlockHeader.number)
    storagesInstance.storages.blockHeadersStorage.put(maxBlockHeader.hash, maxBlockHeader)
    storagesInstance.storages.blockNumberMappingStorage.put(maxBlockHeader.number, maxBlockHeader.hash)
    storagesInstance.storages.totalDifficultyStorage.put(maxBlockHeader.hash, maxBlocTotalDifficulty)

    storagesInstance.storages.appStateStorage.fastSyncDone()

    syncController ! SyncController.StartSync

    peerTestProbe.ignoreMsg { case u => u == Unsubscribe }

    peerTestProbe.expectMsg(PeerActor.SendMessage(GetBlockHeaders(Left(expectedMaxBlock + 1), Config.FastSync.blockHeadersPerRequest, 0, reverse = false)))

    syncController ! MinedBlock(Block(minedBlockHeader,BlockBody(Nil,Nil)))
    blockchain.getBlockByHash(minedBlockHeader.hash) shouldBe None
    blockchain.getTotalDifficultyByHash(minedBlockHeader.hash) shouldBe None

    ommersPool.expectMsg(AddOmmers(minedBlockHeader))
    ommersPool.expectNoMsg()
    pendingTransactionsManager.expectNoMsg()
  }

  class TestSetup(blocksForWhichLedgerFails: Seq[BigInt] = Nil) extends EphemBlockchainTestSetup {
    implicit val system = ActorSystem("FastSyncControllerSpec_System")

    val time = new VirtualTime
    val peerManager = TestProbe()

    val dataSource = EphemDataSource()

    val ledger: Ledger = new Mocks.MockLedger((block, _, _) => !blocksForWhichLedgerFails.contains(block.header.number))

    val peerMessageBus = TestProbe()
    val pendingTransactionsManager = TestProbe()
    val ommersPool = TestProbe()

    val syncController = TestActorRef(Props(new SyncController(
      storagesInstance.storages.appStateStorage,
      blockchain,
      storagesInstance.storages,
      storagesInstance.storages.fastSyncStateStorage,
      ledger,
      new Mocks.MockValidatorsAlwaysSucceed,
      peerManager.ref, peerMessageBus.ref, pendingTransactionsManager.ref, ommersPool.ref,
      externalSchedulerOpt = Some(time.scheduler))))

    val EmptyTrieRootHash: ByteString = Account.EmptyStorageRootHash

    val baseBlockHeader = BlockHeader(
      parentHash = ByteString("unused"),
      ommersHash = ByteString("unused"),
      beneficiary = ByteString("unused"),
      stateRoot = EmptyTrieRootHash,
      transactionsRoot = EmptyTrieRootHash,
      receiptsRoot = EmptyTrieRootHash,
      logsBloom = BloomFilter.EmptyBloomFilter,
      difficulty = 0,
      number = 0,
      gasLimit = 0,
      gasUsed = 0,
      unixTimestamp = 0,
      extraData = ByteString("unused"),
      mixHash = ByteString("unused"),
      nonce = ByteString("unused"))

    blockchain.save(baseBlockHeader.parentHash, BigInt(0))
  }

}<|MERGE_RESOLUTION|>--- conflicted
+++ resolved
@@ -44,13 +44,8 @@
 
     peerManager.expectMsg(GetPeers)
     peerManager.reply(Peers(Map(
-<<<<<<< HEAD
-      peer1 -> PeerActor.Status.Handshaked(EtcPeerInfo(peer1Status, peer1Status.totalDifficulty, true, 0)),
-      peer2 -> PeerActor.Status.Handshaked(EtcPeerInfo(peer2Status, peer1Status.totalDifficulty, true, 0)))))
-=======
-      peer1 -> PeerActor.Status.Handshaked(peer1Status, forkAccepted = true, peer1Status.totalDifficulty),
-      peer2 -> PeerActor.Status.Handshaked(peer2Status, forkAccepted = true, peer1Status.totalDifficulty))))
->>>>>>> e31391bc
+      peer1 -> PeerActor.Status.Handshaked(EtcPeerInfo(peer1Status, peer1Status.totalDifficulty, forkAccepted = true, 0)),
+      peer2 -> PeerActor.Status.Handshaked(EtcPeerInfo(peer2Status, peer1Status.totalDifficulty, forkAccepted = true, 0)))))
 
     syncController ! SyncController.StartSync
 
@@ -109,11 +104,7 @@
 
     peerManager.expectMsg(GetPeers)
     peerManager.reply(Peers(Map(
-<<<<<<< HEAD
-      peer2 -> PeerActor.Status.Handshaked(EtcPeerInfo(peer2Status, peer2Status.totalDifficulty, true, 0)))))
-=======
-      peer2 -> PeerActor.Status.Handshaked(peer2Status, forkAccepted = true, peer2Status.totalDifficulty))))
->>>>>>> e31391bc
+      peer2 -> PeerActor.Status.Handshaked(EtcPeerInfo(peer2Status, peer2Status.totalDifficulty, forkAccepted = true, 0)))))
 
     syncController ! SyncController.StartSync
 
@@ -163,11 +154,7 @@
 
     peerManager.expectMsg(GetPeers)
     peerManager.reply(Peers(Map(
-<<<<<<< HEAD
-      peer2 -> PeerActor.Status.Handshaked(EtcPeerInfo(peer2Status, peer2Status.totalDifficulty, true, 0)))))
-=======
-      peer2 -> PeerActor.Status.Handshaked(peer2Status, forkAccepted = true, peer2Status.totalDifficulty))))
->>>>>>> e31391bc
+      peer2 -> PeerActor.Status.Handshaked(EtcPeerInfo(peer2Status, peer2Status.totalDifficulty, forkAccepted = true, 0)))))
 
     val expectedTargetBlock = 399500
     val targetBlockHeader: BlockHeader = baseBlockHeader.copy(number = expectedTargetBlock)
@@ -209,11 +196,7 @@
 
     peerManager.expectMsg(GetPeers)
     peerManager.reply(Peers(Map(
-<<<<<<< HEAD
-      peer -> PeerActor.Status.Handshaked(EtcPeerInfo(peer1Status, peer1Status.totalDifficulty, true, 0)))))
-=======
-      peer -> PeerActor.Status.Handshaked(peer1Status, forkAccepted = true, peer1Status.totalDifficulty))))
->>>>>>> e31391bc
+      peer -> PeerActor.Status.Handshaked(EtcPeerInfo(peer1Status, peer1Status.totalDifficulty, forkAccepted = true, 0)))))
 
     val expectedMaxBlock = 399500
     val newBlockDifficulty = 23
@@ -274,11 +257,7 @@
 
     peerManager.expectMsg(GetPeers)
     peerManager.reply(Peers(Map(
-<<<<<<< HEAD
-      peer -> PeerActor.Status.Handshaked(EtcPeerInfo(peer1Status, peer1Status.totalDifficulty, true, 0)))))
-=======
-      peer -> PeerActor.Status.Handshaked(peer1Status, forkAccepted = true, peer1Status.totalDifficulty))))
->>>>>>> e31391bc
+      peer -> PeerActor.Status.Handshaked(EtcPeerInfo(peer1Status, peer1Status.totalDifficulty, forkAccepted = true, 0)))))
 
     val expectedMaxBlock = 399500
     val newBlockDifficulty = 23
@@ -402,17 +381,10 @@
 
     peerManager.expectMsg(GetPeers)
     peerManager.reply(Peers(Map(
-<<<<<<< HEAD
-      peer1 -> PeerActor.Status.Handshaked(EtcPeerInfo(peer1Status, peer1Status.totalDifficulty, true, 0)),
-      peer2 -> PeerActor.Status.Handshaked(EtcPeerInfo(peer2Status, peer1Status.totalDifficulty, false, 0)),
-      peer3 -> PeerActor.Status.Handshaked(EtcPeerInfo(peer3Status, peer1Status.totalDifficulty, false, 0)),
-      peer4 -> PeerActor.Status.Handshaked(EtcPeerInfo(peer4Status, peer1Status.totalDifficulty, true, 0)))))
-=======
-      peer1 -> PeerActor.Status.Handshaked(peer1Status, forkAccepted = true, peer1Status.totalDifficulty),
-      peer2 -> PeerActor.Status.Handshaked(peer2Status, forkAccepted = false, peer1Status.totalDifficulty),
-      peer3 -> PeerActor.Status.Handshaked(peer3Status, forkAccepted = false, peer1Status.totalDifficulty),
-      peer4 -> PeerActor.Status.Handshaked(peer4Status, forkAccepted = true, peer1Status.totalDifficulty))))
->>>>>>> e31391bc
+      peer1 -> PeerActor.Status.Handshaked(EtcPeerInfo(peer1Status, peer1Status.totalDifficulty, forkAccepted = true, 0)),
+      peer2 -> PeerActor.Status.Handshaked(EtcPeerInfo(peer2Status, peer1Status.totalDifficulty, forkAccepted = false, 0)),
+      peer3 -> PeerActor.Status.Handshaked(EtcPeerInfo(peer3Status, peer1Status.totalDifficulty, forkAccepted = false, 0)),
+      peer4 -> PeerActor.Status.Handshaked(EtcPeerInfo(peer4Status, peer1Status.totalDifficulty, forkAccepted = true, 0)))))
 
     val expectedTargetBlock = 399500
     val targetBlockHeader: BlockHeader = baseBlockHeader.copy(number = expectedTargetBlock)
@@ -449,11 +421,7 @@
 
     peerManager.expectMsg(GetPeers)
     peerManager.reply(Peers(Map(
-<<<<<<< HEAD
-      peer1 -> PeerActor.Status.Handshaked(EtcPeerInfo(peer1Status, peer1Status.totalDifficulty, true, 0))
-=======
-      peer1 -> PeerActor.Status.Handshaked(peer1Status, forkAccepted = true, peer1Status.totalDifficulty)
->>>>>>> e31391bc
+      peer1 -> PeerActor.Status.Handshaked(EtcPeerInfo(peer1Status, peer1Status.totalDifficulty, forkAccepted = true, 0))
     )))
 
     val expectedMaxBlock = 399500
@@ -535,13 +503,8 @@
 
     peerManager.expectMsg(GetPeers)
     peerManager.reply(Peers(Map(
-<<<<<<< HEAD
-      peer1 -> PeerActor.Status.Handshaked(EtcPeerInfo(peer1Status, peer1Status.totalDifficulty, true, 0)),
-      peer2 -> PeerActor.Status.Handshaked(EtcPeerInfo(peer2Status, peer2Status.totalDifficulty, true, 0))
-=======
-      peer1 -> PeerActor.Status.Handshaked(peer1Status, forkAccepted = true, peer1Status.totalDifficulty),
-      peer2 -> PeerActor.Status.Handshaked(peer2Status, forkAccepted = true, peer2Status.totalDifficulty)
->>>>>>> e31391bc
+      peer1 -> PeerActor.Status.Handshaked(EtcPeerInfo(peer1Status, peer1Status.totalDifficulty, forkAccepted = true, 0)),
+      peer2 -> PeerActor.Status.Handshaked(EtcPeerInfo(peer2Status, peer2Status.totalDifficulty, forkAccepted = true, 0))
     )))
 
     val expectedMaxBlock = 399500
@@ -614,13 +577,8 @@
 
     peerManager.expectMsg(GetPeers)
     peerManager.reply(Peers(Map(
-<<<<<<< HEAD
-      peer1 -> PeerActor.Status.Handshaked(EtcPeerInfo(peer1Status, peer1Status.totalDifficulty, true, 0)),
-      peer2 -> PeerActor.Status.Handshaked(EtcPeerInfo(peer2Status, peer2Status.totalDifficulty, true, 0))
-=======
-      peer1 -> PeerActor.Status.Handshaked(peer1Status, forkAccepted = true, peer1Status.totalDifficulty),
-      peer2 -> PeerActor.Status.Handshaked(peer2Status, forkAccepted = true, peer2Status.totalDifficulty)
->>>>>>> e31391bc
+      peer1 -> PeerActor.Status.Handshaked(EtcPeerInfo(peer1Status, peer1Status.totalDifficulty, forkAccepted = true, 0)),
+      peer2 -> PeerActor.Status.Handshaked(EtcPeerInfo(peer2Status, peer2Status.totalDifficulty, forkAccepted = true, 0))
     )))
 
     val expectedMaxBlock = 399500
@@ -676,7 +634,7 @@
 
     peerManager.expectMsg(GetPeers)
     peerManager.reply(Peers(Map(
-      peer -> PeerActor.Status.Handshaked(peer1Status, forkAccepted = true, peer1Status.totalDifficulty))))
+      peer -> PeerActor.Status.Handshaked(EtcPeerInfo(peer1Status, peer1Status.totalDifficulty, forkAccepted = true, 0)))))
 
     val expectedMaxBlock = 399500
     val newBlockDifficulty = 23
@@ -725,7 +683,7 @@
 
     peerManager.expectMsg(GetPeers)
     peerManager.reply(Peers(Map(
-      peer -> PeerActor.Status.Handshaked(peer1Status, forkAccepted = true, peer1Status.totalDifficulty))))
+      peer -> PeerActor.Status.Handshaked(EtcPeerInfo(peer1Status, peer1Status.totalDifficulty, forkAccepted = true, 0)))))
 
     val expectedMaxBlock = 399500
     val newBlockDifficulty = 23
