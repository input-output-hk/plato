package io.iohk.ethereum.jsonrpc

import akka.actor.ActorSystem
import akka.testkit.TestProbe
import akka.util.ByteString
import io.iohk.ethereum.{DefaultPatience, Fixtures, crypto}
import io.iohk.ethereum.db.components.{SharedEphemDataSources, Storages}
import io.iohk.ethereum.domain.{Address, Block, BlockHeader, BlockchainImpl}
import io.iohk.ethereum.db.storage.AppStateStorage
import io.iohk.ethereum.domain._
import io.iohk.ethereum.jsonrpc.EthService._
import io.iohk.ethereum.network.p2p.messages.PV62.BlockBody
import io.iohk.ethereum.ommers.OmmersPool
import io.iohk.ethereum.transactions.PendingTransactionsManager
import io.iohk.ethereum.utils.MiningConfig
import org.scalatest.concurrent.ScalaFutures
import org.scalatest.{FlatSpec, Matchers}

import scala.concurrent.duration.{Duration, FiniteDuration}
import scala.concurrent.Await
import io.iohk.ethereum.jsonrpc.EthService.ProtocolVersionRequest
import io.iohk.ethereum.keystore.KeyStore
import io.iohk.ethereum.ledger.Ledger.TxResult
import io.iohk.ethereum.ledger.{InMemoryWorldStateProxy, Ledger}
import io.iohk.ethereum.mining.BlockGenerator
import io.iohk.ethereum.mpt.{ByteArrayEncoder, ByteArraySerializable, HashByteArraySerializable, MerklePatriciaTrie}
import io.iohk.ethereum.utils.BlockchainConfig
import io.iohk.ethereum.validators.Validators
import io.iohk.ethereum.vm.UInt256
import org.scalamock.scalatest.MockFactory
import org.spongycastle.util.encoders.Hex

import scala.concurrent.duration._

class EthServiceSpec extends FlatSpec with Matchers with ScalaFutures with MockFactory with DefaultPatience {

  behavior of "EthService"

  it should "answer eth_blockNumber with the latest block number" in new TestSetup {
    val bestBlockNumber = 10
    (appStateStorage.getBestBlockNumber _).expects().returning(bestBlockNumber)

    val response = Await.result(ethService.bestBlockNumber(BestBlockNumberRequest()), Duration.Inf).right.get
    response.bestBlockNumber shouldEqual bestBlockNumber
  }

  it should "return ethereum protocol version" in new TestSetup {
    val response = ethService.protocolVersion(ProtocolVersionRequest())
    val protocolVersion = response.futureValue.right.get.value

    protocolVersion shouldEqual "0x3f"
    Integer.parseInt(protocolVersion.drop(2), 16) shouldEqual EthService.CurrentProtocolVersion
  }

  it should "answer eth_getBlockTransactionCountByHash with None when the requested block isn't in the blockchain" in new TestSetup {
    val request = TxCountByBlockHashRequest(blockToRequestHash)
    val response = Await.result(ethService.getBlockTransactionCountByHash(request), Duration.Inf).right.get
    response.txsQuantity shouldBe None
  }

  it should "answer eth_getBlockTransactionCountByHash with the block has no tx when the requested block is in the blockchain and has no tx" in new TestSetup {
    blockchain.save(blockToRequest.copy(body = BlockBody(Nil, Nil)))
    val request = TxCountByBlockHashRequest(blockToRequestHash)
    val response = Await.result(ethService.getBlockTransactionCountByHash(request), Duration.Inf).right.get
    response.txsQuantity shouldBe Some(0)
  }

  it should "answer eth_getBlockTransactionCountByHash correctly when the requested block is in the blockchain and has some tx" in new TestSetup {
    blockchain.save(blockToRequest)
    val request = TxCountByBlockHashRequest(blockToRequestHash)
    val response = Await.result(ethService.getBlockTransactionCountByHash(request), Duration.Inf).right.get
    response.txsQuantity shouldBe Some(blockToRequest.body.transactionList.size)
  }

  it should "answer eth_getTransactionByBlockHashAndIndex with None when there is no block with the requested hash" in new TestSetup {
    val txIndexToRequest = blockToRequest.body.transactionList.size / 2
    val request = GetTransactionByBlockHashAndIndexRequest(blockToRequest.header.hash, txIndexToRequest)
    val response = Await.result(ethService.getTransactionByBlockHashAndIndexRequest(request), Duration.Inf).right.get

    response.transactionResponse shouldBe None
  }

  it should "answer eth_getTransactionByBlockHashAndIndex with None when there is no tx in requested index" in new TestSetup {
    blockchain.save(blockToRequest)

    val invalidTxIndex = blockToRequest.body.transactionList.size
    val requestWithInvalidIndex = GetTransactionByBlockHashAndIndexRequest(blockToRequest.header.hash, invalidTxIndex)
    val response = Await.result(
      ethService.getTransactionByBlockHashAndIndexRequest(requestWithInvalidIndex),
      Duration.Inf
    ).right.get

    response.transactionResponse shouldBe None
  }

  it should "answer eth_getTransactionByBlockHashAndIndex with the transaction response correctly when the requested index has one" in new TestSetup {
    blockchain.save(blockToRequest)

    val txIndexToRequest = blockToRequest.body.transactionList.size / 2
    val request = GetTransactionByBlockHashAndIndexRequest(blockToRequest.header.hash, txIndexToRequest)
    val response = Await.result(ethService.getTransactionByBlockHashAndIndexRequest(request), Duration.Inf).right.get

    val requestedStx = blockToRequest.body.transactionList.apply(txIndexToRequest)
    val expectedTxResponse = TransactionResponse(requestedStx, Some(blockToRequest.header), Some(txIndexToRequest))
    response.transactionResponse shouldBe Some(expectedTxResponse)
  }

  it should "answer eth_getBlockByHash with None when the requested block isn't in the blockchain" in new TestSetup {
    val request = BlockByBlockHashRequest(blockToRequestHash, fullTxs = true)
    val response = Await.result(ethService.getByBlockHash(request), Duration.Inf).right.get
    response.blockResponse shouldBe None
  }

  it should "answer eth_getBlockByHash with the block response correctly when it's totalDifficulty is in blockchain" in new TestSetup {
    blockchain.save(blockToRequest)
    blockchain.save(blockToRequestHash, blockTd)

    val request = BlockByBlockHashRequest(blockToRequestHash, fullTxs = true)
    val response = Await.result(ethService.getByBlockHash(request), Duration.Inf).right.get

    val stxResponses = blockToRequest.body.transactionList.zipWithIndex.map { case (stx, txIndex) =>
      TransactionResponse(stx, Some(blockToRequest.header), Some(txIndex))
    }

    response.blockResponse shouldBe Some(BlockResponse(blockToRequest, fullTxs = true, totalDifficulty = Some(blockTd)))
    response.blockResponse.get.totalDifficulty shouldBe Some(blockTd)
    response.blockResponse.get.transactions.right.toOption shouldBe Some(stxResponses)
  }

  it should "answer eth_getBlockByHash with the block response correctly when it's totalDifficulty is not in blockchain" in new TestSetup {
    blockchain.save(blockToRequest)

    val request = BlockByBlockHashRequest(blockToRequestHash, fullTxs = true)
    val response = Await.result(ethService.getByBlockHash(request), Duration.Inf).right.get

    val stxResponses = blockToRequest.body.transactionList.zipWithIndex.map { case (stx, txIndex) =>
      TransactionResponse(stx, Some(blockToRequest.header), Some(txIndex))
    }

    response.blockResponse shouldBe Some(BlockResponse(blockToRequest, fullTxs = true))
    response.blockResponse.get.totalDifficulty shouldBe None
    response.blockResponse.get.transactions.right.toOption shouldBe Some(stxResponses)
  }

  it should "answer eth_getBlockByHash with the block response correctly when the txs should be hashed" in new TestSetup {
    blockchain.save(blockToRequest)
    blockchain.save(blockToRequestHash, blockTd)

    val request = BlockByBlockHashRequest(blockToRequestHash, fullTxs = true)
    val response = Await.result(ethService.getByBlockHash(request.copy(fullTxs = false)), Duration.Inf).right.get

    response.blockResponse shouldBe Some(BlockResponse(blockToRequest, fullTxs = false, totalDifficulty = Some(blockTd)))
    response.blockResponse.get.totalDifficulty shouldBe Some(blockTd)
    response.blockResponse.get.transactions.left.toOption shouldBe Some(blockToRequest.body.transactionList.map(_.hash))
  }

  it should "answer eth_getUncleByBlockHashAndIndex with None when the requested block isn't in the blockchain" in new TestSetup {
    val uncleIndexToRequest = 0
    val request = UncleByBlockHashAndIndexRequest(blockToRequestHash, uncleIndexToRequest)
    val response = Await.result(ethService.getUncleByBlockHashAndIndex(request), Duration.Inf).right.get
    response.uncleBlockResponse shouldBe None
  }

  it should "answer eth_getUncleByBlockHashAndIndex with None when there's no uncle" in new TestSetup {
    blockchain.save(blockToRequest)

    val uncleIndexToRequest = 0
    val request = UncleByBlockHashAndIndexRequest(blockToRequestHash, uncleIndexToRequest)
    val response = Await.result(ethService.getUncleByBlockHashAndIndex(request), Duration.Inf).right.get

    response.uncleBlockResponse shouldBe None
  }

  it should "answer eth_getUncleByBlockHashAndIndex with None when there's no uncle in the requested index" in new TestSetup {
    blockchain.save(blockToRequestWithUncles)

    val uncleIndexToRequest = 0
    val request = UncleByBlockHashAndIndexRequest(blockToRequestHash, uncleIndexToRequest)
    val response1 = Await.result(ethService.getUncleByBlockHashAndIndex(request.copy(uncleIndex = 1)), Duration.Inf).right.get
    val response2 = Await.result(ethService.getUncleByBlockHashAndIndex(request.copy(uncleIndex = -1)), Duration.Inf).right.get

    response1.uncleBlockResponse shouldBe None
    response2.uncleBlockResponse shouldBe None
  }

  it should "answer eth_getUncleByBlockHashAndIndex correctly when the requested index has one but there's no total difficulty for it" in new TestSetup {
    blockchain.save(blockToRequestWithUncles)

    val uncleIndexToRequest = 0
    val request = UncleByBlockHashAndIndexRequest(blockToRequestHash, uncleIndexToRequest)
    val response = Await.result(ethService.getUncleByBlockHashAndIndex(request), Duration.Inf).right.get

    response.uncleBlockResponse shouldBe Some(BlockResponse(uncle, None))
    response.uncleBlockResponse.get.totalDifficulty shouldBe None
    response.uncleBlockResponse.get.transactions shouldBe Left(Nil)
    response.uncleBlockResponse.get.uncles shouldBe Nil
  }

  it should "anwer eth_getUncleByBlockHashAndIndex correctly when the requested index has one and there's total difficulty for it" in new TestSetup {
    blockchain.save(blockToRequestWithUncles)
    blockchain.save(uncle.hash, uncleTd)

    val uncleIndexToRequest = 0
    val request = UncleByBlockHashAndIndexRequest(blockToRequestHash, uncleIndexToRequest)
    val response = Await.result(ethService.getUncleByBlockHashAndIndex(request), Duration.Inf).right.get

    response.uncleBlockResponse shouldBe Some(BlockResponse(uncle, Some(uncleTd)))
    response.uncleBlockResponse.get.totalDifficulty shouldBe Some(uncleTd)
    response.uncleBlockResponse.get.transactions shouldBe Left(Nil)
    response.uncleBlockResponse.get.uncles shouldBe Nil
  }

  it should "return syncing info" in new TestSetup {
    (appStateStorage.getSyncStartingBlock _).expects().returning(999)
    (appStateStorage.getEstimatedHighestBlock _).expects().returning(10000)
    (appStateStorage.getBestBlockNumber _).expects().returning(200)
    val response = ethService.syncing(SyncingRequest()).futureValue.right.get

    response shouldEqual SyncingResponse(
      startingBlock = 999,
      currentBlock = 200,
      highestBlock = 10000
    )
  }

  it should "return requested work" in new TestSetup {
    (blockGenerator.generateBlockForMining _).expects(BigInt(1), Nil, *, *).returning(Right(block))
    (appStateStorage.getBestBlockNumber _).expects().returning(0)

    val response: ServiceResponse[GetWorkResponse] = ethService.getWork(GetWorkRequest())
    pendingTransactionsManager.expectMsg(PendingTransactionsManager.GetPendingTransactions)
    pendingTransactionsManager.reply(PendingTransactionsManager.PendingTransactions(Nil))

    ommersPool.expectMsg(OmmersPool.GetOmmers(1))
    ommersPool.reply(OmmersPool.Ommers(Nil))

    response.futureValue shouldEqual Right(GetWorkResponse(powHash, seedHash, target))
  }

  it should "accept submitted correct PoW" in new TestSetup {
    val headerHash = ByteString(Hex.decode("01" * 32))

    (blockGenerator.getPrepared _).expects(headerHash).returning(Some(block))
    (appStateStorage.getBestBlockNumber _).expects().returning(0)

    val req = SubmitWorkRequest(ByteString("nonce"), headerHash, ByteString(Hex.decode("01" * 32)))

    val response = ethService.submitWork(req)
    response.futureValue shouldEqual Right(SubmitWorkResponse(true))
  }

  it should "reject submitted correct PoW when header is no longer in cache" in new TestSetup {
    val headerHash = ByteString(Hex.decode("01" * 32))

    (blockGenerator.getPrepared _).expects(headerHash).returning(None)
    (appStateStorage.getBestBlockNumber _).expects().returning(0)

    val req = SubmitWorkRequest(ByteString("nonce"), headerHash, ByteString(Hex.decode("01" * 32)))

    val response = ethService.submitWork(req)
    response.futureValue shouldEqual Right(SubmitWorkResponse(false))
  }

  it should "execute call and return a value" in new TestSetup {
    blockchain.save(blockToRequest)
    (appStateStorage.getBestBlockNumber _).expects().returning(blockToRequest.header.number)

    val txResult = TxResult(InMemoryWorldStateProxy(storagesInstance.storages), 123, Nil, ByteString("return_value"))
    (ledger.simulateTransaction _).expects(*, *, *).returning(txResult)

    val tx = CallTx(
      Some(ByteString(Hex.decode("da714fe079751fa7a1ad80b76571ea6ec52a446c"))),
      Some(ByteString(Hex.decode("abbb6bebfa05aa13e908eaa492bd7a8343760477"))),
      1, 2, 3, ByteString(""))
    val response = ethService.call(CallRequest(tx, BlockParam.Latest))

    response.futureValue shouldEqual Right(CallResponse(ByteString("return_value")))
  }

  it should "get uncle count by block number" in new TestSetup {
    blockchain.save(blockToRequest)
    (appStateStorage.getBestBlockNumber _).expects().returning(blockToRequest.header.number)

    val response = ethService.getUncleCountByBlockNumber(GetUncleCountByBlockNumberRequest(BlockParam.Latest))

    response.futureValue shouldEqual Right(GetUncleCountByBlockNumberResponse(blockToRequest.body.uncleNodesList.size))
  }

  it should "get uncle count by block hash" in new TestSetup {
    blockchain.save(blockToRequest)

    val response = ethService.getUncleCountByBlockHash(GetUncleCountByBlockHashRequest(blockToRequest.header.hash))

    response.futureValue shouldEqual Right(GetUncleCountByBlockHashResponse(blockToRequest.body.uncleNodesList.size))
  }

  it should "get transaction count by block number" in new TestSetup {
    blockchain.save(blockToRequest)

    val response = ethService.getBlockTransactionCountByNumber(GetBlockTransactionCountByNumberRequest(BlockParam.WithNumber(blockToRequest.header.number)))

    response.futureValue shouldEqual Right(GetBlockTransactionCountByNumberResponse(blockToRequest.body.transactionList.size))
  }

  it should "get transaction count by latest block number" in new TestSetup {
    blockchain.save(blockToRequest)
    (appStateStorage.getBestBlockNumber _).expects().returning(blockToRequest.header.number)

    val response = ethService.getBlockTransactionCountByNumber(GetBlockTransactionCountByNumberRequest(BlockParam.Latest))

    response.futureValue shouldEqual Right(GetBlockTransactionCountByNumberResponse(blockToRequest.body.transactionList.size))
  }

  it should "handle getCode request" in new TestSetup {
    val address = Address(ByteString(Hex.decode("abbb6bebfa05aa13e908eaa492bd7a8343760477")))
    storagesInstance.storages.evmCodeStorage.put(ByteString("code hash"), ByteString("code code code"))

    import MerklePatriciaTrie.defaultByteArraySerializable

    val mpt =
      MerklePatriciaTrie[Array[Byte], Account](storagesInstance.storages.nodeStorage, (input: Array[Byte]) => crypto.kec256(input))
        .put(crypto.kec256(address.bytes.toArray[Byte]), Account(0, UInt256(0), ByteString(""), ByteString("code hash")))

    val newBlockHeader = blockToRequest.header.copy(stateRoot = ByteString(mpt.getRootHash))
    val newblock = blockToRequest.copy(header = newBlockHeader)
    blockchain.save(newblock)
    (appStateStorage.getBestBlockNumber _).expects().returning(newblock.header.number)

    val response = ethService.getCode(GetCodeRequest(address, BlockParam.Latest))

    response.futureValue shouldEqual Right(GetCodeResponse(ByteString("code code code")))
  }

  it should "accept and report hashrate" in new TestSetup {
    val rate: BigInt = 42
    val id = ByteString("id")

    ethService.submitHashRate(SubmitHashRateRequest(12, id)).futureValue shouldEqual Right(SubmitHashRateResponse(true))
    ethService.submitHashRate(SubmitHashRateRequest(rate, id)).futureValue shouldEqual Right(SubmitHashRateResponse(true))

    val response = ethService.getHashRate(GetHashRateRequest())
    response.futureValue shouldEqual Right(GetHashRateResponse(rate))
  }

  it should "combine hashrates from many miners and remove timed out rates" in new TestSetup {
    val rate: BigInt = 42
    val id1 = ByteString("id1")
    val id2 = ByteString("id2")

    ethService.submitHashRate(SubmitHashRateRequest(rate, id1)).futureValue shouldEqual Right(SubmitHashRateResponse(true))
    Thread.sleep(2.seconds.toMillis)
    ethService.submitHashRate(SubmitHashRateRequest(rate, id2)).futureValue shouldEqual Right(SubmitHashRateResponse(true))

    val response1 = ethService.getHashRate(GetHashRateRequest())
    response1.futureValue shouldEqual Right(GetHashRateResponse(rate * 2))

    Thread.sleep(4.seconds.toMillis)
    val response2 = ethService.getHashRate(GetHashRateRequest())
    response2.futureValue shouldEqual Right(GetHashRateResponse(rate))
  }

  it should "return if node is mining base on getWork" in new TestSetup {
    ethService.getMining(GetMiningRequest()).futureValue shouldEqual Right(GetMiningResponse(false))

    (blockGenerator.generateBlockForMining _).expects(*, *, *, *).returning(Right(block))
    (appStateStorage.getBestBlockNumber _).expects().returning(0)
    ethService.getWork(GetWorkRequest())

    Thread.sleep(1.seconds.toMillis)

    val response = ethService.getMining(GetMiningRequest())

    response.futureValue shouldEqual Right(GetMiningResponse(true))
  }

  it should "return if node is mining base on submitWork" in new TestSetup {
    ethService.getMining(GetMiningRequest()).futureValue shouldEqual Right(GetMiningResponse(false))

    (blockGenerator.getPrepared _).expects(*).returning(Some(block))
    (appStateStorage.getBestBlockNumber _).expects().returning(0)
    ethService.submitWork(SubmitWorkRequest(ByteString("nonce"), ByteString(Hex.decode("01" * 32)), ByteString(Hex.decode("01" * 32))))

    Thread.sleep(1.seconds.toMillis)

    val response = ethService.getMining(GetMiningRequest())

    response.futureValue shouldEqual Right(GetMiningResponse(true))
  }

  it should "return if node is mining base on submitHashRate" in new TestSetup {
    ethService.getMining(GetMiningRequest()).futureValue shouldEqual Right(GetMiningResponse(false))

    ethService.submitHashRate(SubmitHashRateRequest(42, ByteString("id")))

    Thread.sleep(1.seconds.toMillis)

    val response = ethService.getMining(GetMiningRequest())

    response.futureValue shouldEqual Right(GetMiningResponse(true))
  }

  it should "return if node is mining after time out" in new TestSetup {
    (blockGenerator.generateBlockForMining _).expects(*, *, *, *).returning(Right(block))
    (appStateStorage.getBestBlockNumber _).expects().returning(0)
    ethService.getWork(GetWorkRequest())

    Thread.sleep(6.seconds.toMillis)

    val response = ethService.getMining(GetMiningRequest())

    response.futureValue shouldEqual Right(GetMiningResponse(false))
  }

  it should "return correct coinbase" in new TestSetup {
    val response = ethService.getCoinbase(GetCoinbaseRequest())
    response.futureValue shouldEqual Right(GetCoinbaseResponse(miningConfig.coinbase))
  }

<<<<<<< HEAD
  it should "getTransactionByBlockNumberAndIndexRequest return transaction by index" in new TestSetup {
    blockchain.save(blockToRequest)
    (appStateStorage.getBestBlockNumber _).expects().returns(blockToRequest.header.number)

    val txIndex: Int = 1
    val request = GetTransactionByBlockNumberAndIndexRequest(BlockParam.Latest, txIndex)
    val response = Await.result(ethService.getTransactionByBlockNumberAndIndexRequest(request), Duration.Inf).right.get

    val expectedTxResponse = TransactionResponse(blockToRequest.body.transactionList(txIndex), Some(blockToRequest.header), Some(txIndex))
    response.transactionResponse shouldBe Some(expectedTxResponse)
  }

  it should "getTransactionByBlockNumberAndIndexRequest return empty response if transaction does not exists when getting by index" in new TestSetup {
    blockchain.save(blockToRequest)

    val txIndex: Int = blockToRequest.body.transactionList.length + 42
    val request = GetTransactionByBlockNumberAndIndexRequest(BlockParam.WithNumber(blockToRequest.header.number), txIndex)
    val response = Await.result(ethService.getTransactionByBlockNumberAndIndexRequest(request), Duration.Inf).right.get

    response.transactionResponse shouldBe None
  }

  it should "getTransactionByBlockNumberAndIndexRequest return empty response if block does not exists when getting by index" in new TestSetup {
    blockchain.save(blockToRequest)

    val txIndex: Int = 1
    val request = GetTransactionByBlockNumberAndIndexRequest(BlockParam.WithNumber(blockToRequest.header.number - 42), txIndex)
    val response = Await.result(ethService.getTransactionByBlockNumberAndIndexRequest(request), Duration.Inf).right.get

    response.transactionResponse shouldBe None
=======
  it should "handle getBalance request" in new TestSetup {
    val address = Address(ByteString(Hex.decode("abbb6bebfa05aa13e908eaa492bd7a8343760477")))

    import MerklePatriciaTrie.defaultByteArraySerializable

    val mpt =
      MerklePatriciaTrie[Array[Byte], Account](storagesInstance.storages.nodeStorage, (input: Array[Byte]) => crypto.kec256(input))
        .put(crypto.kec256(address.bytes.toArray[Byte]), Account(0, UInt256(123), ByteString(""), ByteString("code hash")))

    val newBlockHeader = blockToRequest.header.copy(stateRoot = ByteString(mpt.getRootHash))
    val newblock = blockToRequest.copy(header = newBlockHeader)
    blockchain.save(newblock)
    (appStateStorage.getBestBlockNumber _).expects().returning(newblock.header.number)

    val response = ethService.getBalance(GetBalanceRequest(address, BlockParam.Latest))

    response.futureValue shouldEqual Right(GetBalanceResponse(123))
  }

  it should "handle getStorageAt request" in new TestSetup {
    import io.iohk.ethereum.rlp.UInt256RLPImplicits._

    val address = Address(ByteString(Hex.decode("abbb6bebfa05aa13e908eaa492bd7a8343760477")))

    import MerklePatriciaTrie.defaultByteArraySerializable

    val byteArrayUInt256Serializer = new ByteArrayEncoder[UInt256] {
      override def toBytes(input: UInt256): Array[Byte] = input.bytes.toArray[Byte]
    }

    val rlpUInt256Serializer = new ByteArraySerializable[UInt256] {
      override def fromBytes(bytes: Array[Byte]): UInt256 = ByteString(bytes).toUInt256
      override def toBytes(input: UInt256): Array[Byte] = input.toBytes
    }

    val storageMpt =
      MerklePatriciaTrie[UInt256, UInt256](storagesInstance.storages.nodeStorage, crypto.kec256(_: Array[Byte]))(
        HashByteArraySerializable(byteArrayUInt256Serializer), rlpUInt256Serializer)
        .put(UInt256(333), UInt256(123))

    val mpt =
      MerklePatriciaTrie[Array[Byte], Account](storagesInstance.storages.nodeStorage, (input: Array[Byte]) => crypto.kec256(input))
        .put(crypto.kec256(address.bytes.toArray[Byte]), Account(0, UInt256(0), ByteString(storageMpt.getRootHash), ByteString("")))

    val newBlockHeader = blockToRequest.header.copy(stateRoot = ByteString(mpt.getRootHash))
    val newblock = blockToRequest.copy(header = newBlockHeader)
    blockchain.save(newblock)
    (appStateStorage.getBestBlockNumber _).expects().returning(newblock.header.number)

    val response = ethService.getStorageAt(GetStorageAtRequest(address, 333, BlockParam.Latest))

    response.futureValue shouldEqual Right(GetStorageAtResponse(UInt256(123).bytes))
  }

  it should "handle get transaction count request" in new TestSetup {
    val address = Address(ByteString(Hex.decode("abbb6bebfa05aa13e908eaa492bd7a8343760477")))

    import MerklePatriciaTrie.defaultByteArraySerializable

    val mpt =
      MerklePatriciaTrie[Array[Byte], Account](storagesInstance.storages.nodeStorage, (input: Array[Byte]) => crypto.kec256(input))
        .put(crypto.kec256(address.bytes.toArray[Byte]), Account(999, UInt256(0), ByteString(""), ByteString("")))

    val newBlockHeader = blockToRequest.header.copy(stateRoot = ByteString(mpt.getRootHash))
    val newblock = blockToRequest.copy(header = newBlockHeader)
    blockchain.save(newblock)
    (appStateStorage.getBestBlockNumber _).expects().returning(newblock.header.number)

    val response = ethService.getTransactionCount(GetTransactionCountRequest(address, BlockParam.Latest))

    response.futureValue shouldEqual Right(GetTransactionCountResponse(BigInt(999)))
>>>>>>> 6bff2032
  }

  trait TestSetup extends MockFactory {
    val storagesInstance = new SharedEphemDataSources with Storages.DefaultStorages
    val blockchain = BlockchainImpl(storagesInstance.storages)
    val blockGenerator = mock[BlockGenerator]
    val appStateStorage = mock[AppStateStorage]
    val keyStore = mock[KeyStore]
    val ledger = mock[Ledger]
    val validators = mock[Validators]
    val blockchainConfig = mock[BlockchainConfig]

    implicit val system = ActorSystem("EthServiceSpec_System")

    val syncingController = TestProbe()
    val pendingTransactionsManager = TestProbe()
    val ommersPool = TestProbe()

    val miningConfig = new MiningConfig {
      override val coinbase: Address = Address(42)
      override val blockCacheSize: Int = 30
      override val ommersPoolSize: Int = 30
      override val txPoolSize: Int = 30
      override val poolingServicesTimeout: FiniteDuration = 3.seconds
    }

    val ethService = new EthService(storagesInstance.storages, blockGenerator, appStateStorage, miningConfig, ledger,
      blockchainConfig, keyStore, pendingTransactionsManager.ref, syncingController.ref, ommersPool.ref)

    val blockToRequest = Block(Fixtures.Blocks.Block3125369.header, Fixtures.Blocks.Block3125369.body)
    val blockToRequestHash = blockToRequest.header.hash
    val blockTd = blockToRequest.header.difficulty

    val uncle = Fixtures.Blocks.DaoForkBlock.header
    val uncleTd = uncle.difficulty
    val blockToRequestWithUncles = blockToRequest.copy(body = BlockBody(Nil, Seq(uncle)))
    val difficulty = 131072
    val block = Block(
      header = BlockHeader(
        parentHash = ByteString(Hex.decode("fae40e0347c422194d9a0abd00e76774dd85b607ac8614b9bb0abd09ceee8df2")),
        ommersHash = ByteString(Hex.decode("1dcc4de8dec75d7aab85b567b6ccd41ad312451b948a7413f0a142fd40d49347")),
        beneficiary = ByteString(Hex.decode("000000000000000000000000000000000000002a")),
        stateRoot = ByteString(Hex.decode("2627314387b135a548040d3ca99dbf308265a3f9bd9246bee3e34d12ea9ff0dc")),
        transactionsRoot = ByteString(Hex.decode("56e81f171bcc55a6ff8345e692c0f86e5b48e01b996cadc001622fb5e363b421")),
        receiptsRoot = ByteString(Hex.decode("56e81f171bcc55a6ff8345e692c0f86e5b48e01b996cadc001622fb5e363b421")),
        logsBloom = ByteString(Hex.decode("00" * 256)),
        difficulty = difficulty,
        number = 1,
        gasLimit = 16733003,
        gasUsed = 0,
        unixTimestamp = 1494604913,
        extraData = ByteString(Hex.decode("6d696e6564207769746820657463207363616c61")),
        mixHash = ByteString.empty,
        nonce = ByteString.empty
      ),
      body = BlockBody(Nil, Nil)
    )
    val mixHash = ByteString(Hex.decode("40d9bd2064406d7f22390766d6fe5eccd2a67aa89bf218e99df35b2dbb425fb1"))
    val nonce = ByteString(Hex.decode("ce1b500070aeec4f"))
    val seedHash = ByteString(Hex.decode("00" * 32))
    val powHash = ByteString(Hex.decode("f5877d30b85d6cd0f80d2c4711e3cfb7d386e331f801f903d9ca52fc5e8f7cc2"))
    val target = ByteString((BigInt(2).pow(256) / difficulty).toByteArray)
  }

}<|MERGE_RESOLUTION|>--- conflicted
+++ resolved
@@ -416,7 +416,6 @@
     response.futureValue shouldEqual Right(GetCoinbaseResponse(miningConfig.coinbase))
   }
 
-<<<<<<< HEAD
   it should "getTransactionByBlockNumberAndIndexRequest return transaction by index" in new TestSetup {
     blockchain.save(blockToRequest)
     (appStateStorage.getBestBlockNumber _).expects().returns(blockToRequest.header.number)
@@ -447,7 +446,8 @@
     val response = Await.result(ethService.getTransactionByBlockNumberAndIndexRequest(request), Duration.Inf).right.get
 
     response.transactionResponse shouldBe None
-=======
+  }
+
   it should "handle getBalance request" in new TestSetup {
     val address = Address(ByteString(Hex.decode("abbb6bebfa05aa13e908eaa492bd7a8343760477")))
 
@@ -519,7 +519,6 @@
     val response = ethService.getTransactionCount(GetTransactionCountRequest(address, BlockParam.Latest))
 
     response.futureValue shouldEqual Right(GetTransactionCountResponse(BigInt(999)))
->>>>>>> 6bff2032
   }
 
   trait TestSetup extends MockFactory {
