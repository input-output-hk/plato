--- conflicted
+++ resolved
@@ -417,7 +417,6 @@
     response.futureValue shouldEqual Right(GetCoinbaseResponse(miningConfig.coinbase))
   }
 
-<<<<<<< HEAD
   it should "return 0 gas price if there are no transactions" in new TestSetup {
     (appStateStorage.getBestBlockNumber _).expects().returning(42)
 
@@ -431,7 +430,8 @@
 
     val response = ethService.getGetGasPrice(GetGasPriceRequest())
     response.futureValue shouldEqual Right(GetGasPriceResponse(BigInt("20000000000")))
-=======
+  }
+
   it should "handle getBalance request" in new TestSetup {
     val address = Address(ByteString(Hex.decode("abbb6bebfa05aa13e908eaa492bd7a8343760477")))
 
@@ -503,7 +503,6 @@
     val response = ethService.getTransactionCount(GetTransactionCountRequest(address, BlockParam.Latest))
 
     response.futureValue shouldEqual Right(GetTransactionCountResponse(BigInt(999)))
->>>>>>> 6bff2032
   }
 
   trait TestSetup extends MockFactory {
