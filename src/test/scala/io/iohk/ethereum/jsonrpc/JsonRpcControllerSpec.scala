package io.iohk.ethereum.jsonrpc

import io.circe.Json.JString
import io.iohk.ethereum.jsonrpc.NetService.{ListeningResponse, PeerCountResponse, VersionResponse}
import org.json4s.JsonAST._
import org.json4s.JsonDSL._
import org.scalamock.scalatest.MockFactory
import org.scalatest.{FlatSpec, Matchers}

import scala.concurrent.{Await, Future}
import scala.concurrent.duration._

class JsonRpcControllerSpec extends FlatSpec with Matchers {

  "JsonRpcController" should "handle valid sha3 request" in new TestSetup {
    val rpcRequest = JsonRpcRequest("2.0", "web3_sha3", Some(JArray(JString("0x1234") :: Nil)), Some(1))

    val response = Await.result(jsonRpcController.handleRequest(rpcRequest), 3.seconds)

    response.jsonrpc shouldBe "2.0"
    response.id shouldBe JInt(1)
    response.error shouldBe None
    response.result shouldBe Some(JString("0x56570de287d73cd1cb6092bb8fdee6173974955fdef345ae579ee9f475ea7432"))
  }

  it should "fail when invalid request is received" in new TestSetup {
    val rpcRequest = JsonRpcRequest("2.0", "web3_sha3", Some(JArray(JString("asdasd") :: Nil)), Some(1))

    val response = Await.result(jsonRpcController.handleRequest(rpcRequest), 3.seconds)

    response.jsonrpc shouldBe "2.0"
    response.id shouldBe JInt(1)
    response.error shouldBe Some(JsonRpcErrors.InvalidParams.copy(message = "Data 'asdasd' should have 0x prefix"))
  }

  it should "handle clientVersion request" in new TestSetup {
    val rpcRequest = JsonRpcRequest("2.0", "web3_clientVersion", None, Some(1))

    val response = Await.result(jsonRpcController.handleRequest(rpcRequest), 3.seconds)

    response.jsonrpc shouldBe "2.0"
    response.id shouldBe JInt(1)
    response.error shouldBe None
    response.result shouldBe Some(JString("etc-client/v0.1"))
  }

<<<<<<< HEAD
  it should "Handle net_peerCount request" in new TestSetup {
    (netService.peerCount _).expects(*).returning(Future.successful(PeerCountResponse(123)))

    val rpcRequest = JsonRpcRequest("2.0", "net_peerCount", None, Some(1))

    val response = Await.result(jsonRpcController.handleRequest(rpcRequest), 3.seconds)

    response.result shouldBe Some(JString("0x7b"))
  }

  it should "Handle net_listening request" in new TestSetup {
    (netService.listening _).expects(*).returning(Future.successful(ListeningResponse(false)))

    val rpcRequest = JsonRpcRequest("2.0", "net_listening", None, Some(1))

    val response = Await.result(jsonRpcController.handleRequest(rpcRequest), 3.seconds)

    response.result shouldBe Some(JBool(false))
  }

  it should "Handle net_version request" in new TestSetup {
    (netService.version _).expects(*).returning(Future.successful(VersionResponse("99")))

    val rpcRequest = JsonRpcRequest("2.0", "net_version", None, Some(1))

    val response = Await.result(jsonRpcController.handleRequest(rpcRequest), 3.seconds)

    response.result shouldBe Some(JString("99"))
  }

  trait TestSetup extends MockFactory {
    val web3Service = new Web3Service
    val netService = mock[NetService]
    val jsonRpcController = new JsonRpcController(web3Service, netService)
=======
  it should "eth_protocolVersion" in new TestSetup {
    val rpcRequest = JsonRpcRequest("2.0", "eth_protocolVersion", None, Some(1))

    val response = Await.result(jsonRpcController.handleRequest(rpcRequest), Duration.Inf)

    response.jsonrpc shouldBe "2.0"
    response.id shouldBe JInt(1)
    response.error shouldBe None
    response.result shouldBe Some(JString("0x3f"))
  }

  trait TestSetup {
    val web3Service = new Web3Service
    val ethService = new EthService
    val jsonRpcController = new JsonRpcController(web3Service, ethService)
>>>>>>> 5b8ab02a
  }

}<|MERGE_RESOLUTION|>--- conflicted
+++ resolved
@@ -44,7 +44,6 @@
     response.result shouldBe Some(JString("etc-client/v0.1"))
   }
 
-<<<<<<< HEAD
   it should "Handle net_peerCount request" in new TestSetup {
     (netService.peerCount _).expects(*).returning(Future.successful(PeerCountResponse(123)))
 
@@ -75,11 +74,6 @@
     response.result shouldBe Some(JString("99"))
   }
 
-  trait TestSetup extends MockFactory {
-    val web3Service = new Web3Service
-    val netService = mock[NetService]
-    val jsonRpcController = new JsonRpcController(web3Service, netService)
-=======
   it should "eth_protocolVersion" in new TestSetup {
     val rpcRequest = JsonRpcRequest("2.0", "eth_protocolVersion", None, Some(1))
 
@@ -91,11 +85,11 @@
     response.result shouldBe Some(JString("0x3f"))
   }
 
-  trait TestSetup {
+  trait TestSetup extends MockFactory {
     val web3Service = new Web3Service
     val ethService = new EthService
-    val jsonRpcController = new JsonRpcController(web3Service, ethService)
->>>>>>> 5b8ab02a
+    val netService = mock[NetService]
+    val jsonRpcController = new JsonRpcController(web3Service, netService, ethService)
   }
 
 }