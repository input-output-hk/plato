--- conflicted
+++ resolved
@@ -5,11 +5,7 @@
 import akka.util.ByteString
 import io.iohk.ethereum.crypto.ECDSASignature
 import io.iohk.ethereum.db.storage.AppStateStorage
-<<<<<<< HEAD
-import io.iohk.ethereum.domain.{Account, Address, Blockchain, BlockchainImpl}
-=======
 import io.iohk.ethereum.domain._
->>>>>>> 96f141c0
 import io.iohk.ethereum.jsonrpc.JsonRpcErrors._
 import io.iohk.ethereum.jsonrpc.PersonalService._
 import io.iohk.ethereum.keystore.KeyStore.{DecryptionFailed, IOError}
@@ -364,12 +360,7 @@
     }
 
     val keyStore = mock[KeyStore]
-<<<<<<< HEAD
     val blockchain = mock[BlockchainImpl]
-    val blockchainConfig = mock[BlockchainConfig]
-=======
-    val blockchain = mock[Blockchain]
->>>>>>> 96f141c0
     val txPool = TestProbe()
     val appStateStorage = mock[AppStateStorage]
     val personal = new PersonalService(keyStore, blockchain, txPool.ref, appStateStorage, blockchainConfig, txPoolConfig)
