package io.iohk.ethereum.network.p2p

import java.net.{InetSocketAddress, URI}

import akka.actor.{ActorSystem, PoisonPill, Props, Terminated}
import akka.agent.Agent
import akka.testkit.{TestActorRef, TestProbe}
import akka.util.ByteString
import io.iohk.ethereum
import io.iohk.ethereum.crypto
import io.iohk.ethereum.db.components.{SharedEphemDataSources, Storages}
<<<<<<< HEAD
import io.iohk.ethereum.domain.{Block, BlockHeader, Blockchain, BlockchainImpl}
import io.iohk.ethereum.network.PeerActor
import io.iohk.ethereum.network.PeerActor.{GetMaxBlockNumber, MaxBlockNumber, SendMessage}
import io.iohk.ethereum.network.p2p.messages.CommonMessages.{NewBlock, Status}
=======
import io.iohk.ethereum.domain.{BlockHeader, Blockchain, BlockchainImpl}
import io.iohk.ethereum.mpt.HexPrefix.bytesToNibbles
import io.iohk.ethereum.network.{FastSyncHost, PeerActor}
import io.iohk.ethereum.network.PeerActor.{FastSyncHostConfiguration, PeerConfiguration}
import io.iohk.ethereum.network.p2p.messages.CommonMessages.Status
>>>>>>> 003c32d5
import io.iohk.ethereum.network.p2p.messages.PV62._
import io.iohk.ethereum.network.p2p.messages.PV63.{GetReceipts, Receipt, Receipts, _}
import io.iohk.ethereum.network.p2p.messages.WireProtocol._
import io.iohk.ethereum.network.rlpx.RLPxConnectionHandler
import io.iohk.ethereum.rlp.encode
import io.iohk.ethereum.utils.{BlockchainStatus, Config, NodeStatus, ServerStatus}
import org.scalatest.{FlatSpec, Matchers}
import org.spongycastle.util.encoders.Hex

import scala.concurrent.ExecutionContext.Implicits.global
import scala.concurrent.duration._
import scala.language.postfixOps

class PeerActorSpec extends FlatSpec with Matchers {

  "PeerActor" should "create rlpx connection and send hello message" in new TestSetup {
    peer ! PeerActor.ConnectTo(new URI("encode://localhost:9000"))

    rlpxConnection.expectMsgClass(classOf[RLPxConnectionHandler.ConnectTo])
    rlpxConnection.reply(RLPxConnectionHandler.ConnectionEstablished)

    rlpxConnection.expectMsgPF() {
      case RLPxConnectionHandler.SendMessage(hello: Hello) => ()
    }
  }

  it should "retry failed rlpx connection" in new TestSetup {
    peer ! PeerActor.ConnectTo(new URI("encode://localhost:9000"))

    rlpxConnection.watch(peer)

    (0 to 3) foreach { _ =>
      rlpxConnection.expectMsgClass(classOf[RLPxConnectionHandler.ConnectTo])
      rlpxConnection.reply(RLPxConnectionHandler.ConnectionFailed)
    }

    rlpxConnection.expectMsgClass(classOf[Terminated])
  }

  it should "try to reconnect on broken rlpx connection" in new NodeStatusSetup {
    implicit val system = ActorSystem("PeerActorSpec_System")

    var rlpxConnection = TestProbe() // var as we actually need new instances
    val peer = TestActorRef(Props(new PeerActor(nodeStatusHolder, _ => {
        rlpxConnection = TestProbe()
        rlpxConnection.ref
      }, peerConf, blockchain)))

    peer ! PeerActor.ConnectTo(new URI("encode://localhost:9000"))

    rlpxConnection.expectMsgClass(classOf[RLPxConnectionHandler.ConnectTo])
    rlpxConnection.reply(RLPxConnectionHandler.ConnectionEstablished)

    rlpxConnection.expectMsgPF() {
      case RLPxConnectionHandler.SendMessage(hello: Hello) => ()
    }

    rlpxConnection.ref ! PoisonPill
    peer.unwatch(rlpxConnection.ref)
    rlpxConnection.expectMsgClass(classOf[RLPxConnectionHandler.ConnectTo])
  }

  it should "successfully connect to ETC peer" in new TestSetup {
    nodeStatusHolder.send(_.copy(blockchainStatus = BlockchainStatus(
      Config.Blockchain.daoForkBlockTotalDifficulty + 10000000, // we're at some block, after the fork
      ByteString("unused"), 0)))

    peer ! PeerActor.ConnectTo(new URI("encode://localhost:9000"))

    rlpxConnection.expectMsgClass(classOf[RLPxConnectionHandler.ConnectTo])
    rlpxConnection.reply(RLPxConnectionHandler.ConnectionEstablished)

    val remoteHello = Hello(4, "test-client", Seq(Capability("eth", Message.PV63.toByte)), 9000, ByteString("unused"))
    rlpxConnection.expectMsgPF() { case RLPxConnectionHandler.SendMessage(_: Hello) => () }
    rlpxConnection.send(peer, RLPxConnectionHandler.MessageReceived(remoteHello))

    val remoteStatus = Status(
      protocolVersion = Message.PV63,
      networkId = 0,
      totalDifficulty = Config.Blockchain.daoForkBlockTotalDifficulty + 100000, // remote is after the fork
      bestHash = ByteString("blockhash"),
      genesisHash = Config.Blockchain.genesisHash)

    rlpxConnection.expectMsgPF() { case RLPxConnectionHandler.SendMessage(_: Status) => () }
    rlpxConnection.send(peer, RLPxConnectionHandler.MessageReceived(remoteStatus))

    rlpxConnection.expectMsgPF() { case RLPxConnectionHandler.SendMessage(_: GetBlockHeaders) => () }
    rlpxConnection.send(peer, RLPxConnectionHandler.MessageReceived(BlockHeaders(Seq(etcForkBlockHeader))))

    rlpxConnection.send(peer, RLPxConnectionHandler.MessageReceived(Ping()))
    rlpxConnection.expectMsg(RLPxConnectionHandler.SendMessage(Pong()))
  }

  it should "disconnect from non-ETC peer" in new TestSetup {
    nodeStatusHolder.send(_.copy(blockchainStatus = BlockchainStatus(
      Config.Blockchain.daoForkBlockTotalDifficulty + 10000000, // we're at some block, after the fork
      ByteString("unused"), 0)))

    peer ! PeerActor.ConnectTo(new URI("encode://localhost:9000"))

    rlpxConnection.expectMsgClass(classOf[RLPxConnectionHandler.ConnectTo])
    rlpxConnection.reply(RLPxConnectionHandler.ConnectionEstablished)

    val remoteHello = Hello(4, "test-client", Seq(Capability("eth", Message.PV63.toByte)), 9000, ByteString("unused"))
    rlpxConnection.expectMsgPF() { case RLPxConnectionHandler.SendMessage(_: Hello) => () }
    rlpxConnection.send(peer, RLPxConnectionHandler.MessageReceived(remoteHello))

    val remoteStatus = Status(
      protocolVersion = Message.PV63,
      networkId = 0,
      totalDifficulty = Config.Blockchain.daoForkBlockTotalDifficulty + 100000, // remote is after the fork
      bestHash = ByteString("blockhash"),
      genesisHash = Config.Blockchain.genesisHash)

    rlpxConnection.expectMsgPF() { case RLPxConnectionHandler.SendMessage(_: Status) => () }
    rlpxConnection.send(peer, RLPxConnectionHandler.MessageReceived(remoteStatus))

    rlpxConnection.expectMsgPF() { case RLPxConnectionHandler.SendMessage(_: GetBlockHeaders) => () }
    rlpxConnection.send(peer, RLPxConnectionHandler.MessageReceived(BlockHeaders(Seq(nonEtcForkBlockHeader))))
    rlpxConnection.expectMsg(RLPxConnectionHandler.SendMessage(Disconnect(Disconnect.Reasons.UselessPeer)))
  }

  it should "stay connected to non-ETC peer until reaching the fork" in new TestSetup {
    nodeStatusHolder.send(_.copy(blockchainStatus = BlockchainStatus(
      Config.Blockchain.daoForkBlockTotalDifficulty - 10000000, // we're at some block, before the fork
      ByteString("unused"), 0)))

    peer ! PeerActor.ConnectTo(new URI("encode://localhost:9000"))

    rlpxConnection.expectMsgClass(classOf[RLPxConnectionHandler.ConnectTo])
    rlpxConnection.reply(RLPxConnectionHandler.ConnectionEstablished)

    val remoteHello = Hello(4, "test-client", Seq(Capability("eth", Message.PV63.toByte)), 9000, ByteString("unused"))
    rlpxConnection.expectMsgPF() { case RLPxConnectionHandler.SendMessage(_: Hello) => () }
    rlpxConnection.send(peer, RLPxConnectionHandler.MessageReceived(remoteHello))

    val remoteStatus = Status(
      protocolVersion = Message.PV63,
      networkId = 0,
      totalDifficulty = Config.Blockchain.daoForkBlockTotalDifficulty + 100000, // remote is after the fork
      bestHash = ByteString("blockhash"),
      genesisHash = Config.Blockchain.genesisHash)

    rlpxConnection.expectMsgPF() { case RLPxConnectionHandler.SendMessage(_: Status) => () }
    rlpxConnection.send(peer, RLPxConnectionHandler.MessageReceived(remoteStatus))

    rlpxConnection.expectMsgPF() { case RLPxConnectionHandler.SendMessage(_: GetBlockHeaders) => () }
    rlpxConnection.send(peer, RLPxConnectionHandler.MessageReceived(BlockHeaders(Seq(nonEtcForkBlockHeader))))

    rlpxConnection.send(peer, RLPxConnectionHandler.MessageReceived(Ping()))
    rlpxConnection.expectMsgPF() { case RLPxConnectionHandler.SendMessage(_: Pong) => () }

    rlpxConnection.send(peer, RLPxConnectionHandler.MessageReceived(BlockHeaders(Seq(nonEtcForkBlockHeader))))
    rlpxConnection.expectMsg(RLPxConnectionHandler.SendMessage(Disconnect(Disconnect.Reasons.UselessPeer)))
  }

  it should "stay connected to pre fork peer until reaching the fork" in new TestSetup {
    nodeStatusHolder.send(_.copy(blockchainStatus = BlockchainStatus(
      Config.Blockchain.daoForkBlockTotalDifficulty - 10000000, // we're at some block, before the fork
      ByteString("unused"), 0)))

    peer ! PeerActor.ConnectTo(new URI("encode://localhost:9000"))

    rlpxConnection.expectMsgClass(classOf[RLPxConnectionHandler.ConnectTo])
    rlpxConnection.reply(RLPxConnectionHandler.ConnectionEstablished)

    val remoteHello = Hello(4, "test-client", Seq(Capability("eth", Message.PV63.toByte)), 9000, ByteString("unused"))
    rlpxConnection.expectMsgPF() { case RLPxConnectionHandler.SendMessage(_: Hello) => () }
    rlpxConnection.send(peer, RLPxConnectionHandler.MessageReceived(remoteHello))

    val remoteStatus = Status(
      protocolVersion = Message.PV63,
      networkId = 0,
      totalDifficulty = Config.Blockchain.daoForkBlockTotalDifficulty - 2000000, // remote is before the fork
      bestHash = ByteString("blockhash"),
      genesisHash = Config.Blockchain.genesisHash)

    rlpxConnection.expectMsgPF() { case RLPxConnectionHandler.SendMessage(_: Status) => () }
    rlpxConnection.send(peer, RLPxConnectionHandler.MessageReceived(remoteStatus))

    rlpxConnection.expectMsgPF() { case RLPxConnectionHandler.SendMessage(_: GetBlockHeaders) => () }
    rlpxConnection.send(peer, RLPxConnectionHandler.MessageReceived(BlockHeaders(Nil)))

    rlpxConnection.send(peer, RLPxConnectionHandler.MessageReceived(Ping()))
    rlpxConnection.expectMsgPF() { case RLPxConnectionHandler.SendMessage(_: Pong) => () }

    rlpxConnection.send(peer, RLPxConnectionHandler.MessageReceived(BlockHeaders(Seq(nonEtcForkBlockHeader))))
    rlpxConnection.expectMsg(RLPxConnectionHandler.SendMessage(Disconnect(Disconnect.Reasons.UselessPeer)))
  }

  it should "disconnect on Hello timeout" in new TestSetup {
    val connection = TestProbe()

    peer ! PeerActor.HandleConnection(connection.ref, new InetSocketAddress("localhost", 9000))

    rlpxConnection.expectMsgClass(classOf[RLPxConnectionHandler.HandleConnection])
    rlpxConnection.reply(RLPxConnectionHandler.ConnectionEstablished)
    rlpxConnection.expectMsgPF() { case RLPxConnectionHandler.SendMessage(_: Hello) => () }

    rlpxConnection.expectMsg(5.seconds, RLPxConnectionHandler.SendMessage(Disconnect(Disconnect.Reasons.TimeoutOnReceivingAMessage)))
  }

  it should "return Receipts for block hashes" in new TestSetup {
    //given
    val receiptsHashes = Seq(
      ByteString(Hex.decode("a218e2c611f21232d857e3c8cecdcdf1f65f25a4477f98f6f47e4063807f2308")),
      ByteString(Hex.decode("1dcc4de8dec75d7aab85b567b6ccd41ad312451b948a7413f0a142fd40d49347")))

    val receipts: Seq[Seq[Receipt]] = Seq(Seq(),Seq())

    blockchain.save(receiptsHashes(0), receipts(0))
    blockchain.save(receiptsHashes(1), receipts(1))

    setupConnection()

    //when
    rlpxConnection.send(peer, RLPxConnectionHandler.MessageReceived(GetReceipts(receiptsHashes)))

    //then
    rlpxConnection.expectMsg(RLPxConnectionHandler.SendMessage(Receipts(receipts)))
  }

  it should "return BlockBodies for block hashes" in new TestSetup {
    //given
    val blockBodiesHashes = Seq(
      ByteString(Hex.decode("a218e2c611f21232d857e3c8cecdcdf1f65f25a4477f98f6f47e4063807f2308")),
      ByteString(Hex.decode("1dcc4de8dec75d7aab85b567b6ccd41ad312451b948a7413f0a142fd40d49347")))

    val blockBodies = Seq(blockBody,blockBody)

    blockchain.save(blockBodiesHashes(0), blockBodies(0))
    blockchain.save(blockBodiesHashes(1), blockBodies(1))

    setupConnection()

    //when
    rlpxConnection.send(peer, RLPxConnectionHandler.MessageReceived(GetBlockBodies(blockBodiesHashes)))

    //then
    rlpxConnection.expectMsg(RLPxConnectionHandler.SendMessage(BlockBodies(blockBodies)))
  }

  it should "return block headers by block number" in new TestSetup {
    //given
    val firstHeader: BlockHeader = etcForkBlockHeader.copy(number = 3)
    val secondHeader: BlockHeader = etcForkBlockHeader.copy(number = 4)

    blockchain.save(firstHeader)
    blockchain.save(secondHeader)
    blockchain.save(etcForkBlockHeader.copy(number = 5))
    blockchain.save(etcForkBlockHeader.copy(number = 6))

    setupConnection()

    //when
    rlpxConnection.send(peer, RLPxConnectionHandler.MessageReceived(GetBlockHeaders(Left(3), 2, 0, reverse = false)))

    //then
    rlpxConnection.expectMsg(RLPxConnectionHandler.SendMessage(BlockHeaders(Seq(firstHeader, secondHeader))))
  }

  it should "return block headers by block number when response is shorter then what was requested" in new TestSetup {
    //given
    val firstHeader: BlockHeader = etcForkBlockHeader.copy(number = 3)
    val secondHeader: BlockHeader = etcForkBlockHeader.copy(number = 4)

    blockchain.save(firstHeader)
    blockchain.save(secondHeader)

    setupConnection()

      //when
      rlpxConnection.send(peer, RLPxConnectionHandler.MessageReceived(GetBlockHeaders(Left(3), 3, 0, reverse = false)))

      //then
      rlpxConnection.expectMsg(RLPxConnectionHandler.SendMessage(BlockHeaders(Seq(firstHeader, secondHeader))))
  }

  it should "return block headers by block number in reverse order" in new TestSetup {
    //given
    val firstHeader: BlockHeader = etcForkBlockHeader.copy(number = 3)
    val secondHeader: BlockHeader = etcForkBlockHeader.copy(number = 2)

    blockchain.save(firstHeader)
    blockchain.save(secondHeader)
    blockchain.save(etcForkBlockHeader.copy(number = 1))

    setupConnection()

      //when
      rlpxConnection.send(peer, RLPxConnectionHandler.MessageReceived(GetBlockHeaders(Left(3), 2, 0, reverse = true)))

      //then
      rlpxConnection.expectMsg(RLPxConnectionHandler.SendMessage(BlockHeaders(Seq(firstHeader, secondHeader))))
  }

  it should "return block headers by block hash" in new TestSetup {
    //given
    val firstHeader: BlockHeader = etcForkBlockHeader.copy(number = 3)
    val secondHeader: BlockHeader = etcForkBlockHeader.copy(number = 4)

    blockchain.save(firstHeader)
    blockchain.save(secondHeader)
    blockchain.save(etcForkBlockHeader.copy(number = 5))
    blockchain.save(etcForkBlockHeader.copy(number = 6))

    setupConnection()

    //when
    rlpxConnection.send(peer, RLPxConnectionHandler.MessageReceived(GetBlockHeaders(Right(firstHeader.hash), 2, 0, reverse = false)))

    //then
    rlpxConnection.expectMsg(RLPxConnectionHandler.SendMessage(BlockHeaders(Seq(firstHeader, secondHeader))))
  }

  it should "return block headers by block hash when skipping headers" in new TestSetup {
    //given
    val firstHeader: BlockHeader = etcForkBlockHeader.copy(number = 3)
    val secondHeader: BlockHeader = etcForkBlockHeader.copy(number = 5)

    blockchain.save(firstHeader)
    blockchain.save(etcForkBlockHeader.copy(number = 4))
    blockchain.save(secondHeader)
    blockchain.save(etcForkBlockHeader.copy(number = 6))
    blockchain.save(etcForkBlockHeader.copy(number = 7))

    setupConnection()

    //when
    rlpxConnection.send(peer, RLPxConnectionHandler.MessageReceived(GetBlockHeaders(Right(firstHeader.hash), maxHeaders = 2, skip = 1, reverse = false)))

    //then
    rlpxConnection.expectMsg(RLPxConnectionHandler.SendMessage(BlockHeaders(Seq(firstHeader, secondHeader))))
  }

  it should "return block headers in reverse when there are skipped blocks" in new TestSetup {
    //given
    val firstHeader: BlockHeader = etcForkBlockHeader.copy(number = 3)
    val secondHeader: BlockHeader = etcForkBlockHeader.copy(number = 1)

    blockchain.save(firstHeader)
    blockchain.save(secondHeader)

    setupConnection()

    //when
    rlpxConnection.send(peer, RLPxConnectionHandler.MessageReceived(GetBlockHeaders(Right(firstHeader.hash), 2, 1, reverse = true)))

    //then
    rlpxConnection.expectMsg(RLPxConnectionHandler.SendMessage(BlockHeaders(Seq(firstHeader, secondHeader))))
  }

  it should "return block headers in reverse when there are skipped blocks and we are asking for blocks before genesis" in new TestSetup {
    //given
    val firstHeader: BlockHeader = etcForkBlockHeader.copy(number = 3)
    val secondHeader: BlockHeader = etcForkBlockHeader.copy(number = 1)

    blockchain.save(firstHeader)
    blockchain.save(secondHeader)

    setupConnection()

    //when
    rlpxConnection.send(peer, RLPxConnectionHandler.MessageReceived(GetBlockHeaders(Right(firstHeader.hash), 3, 1, reverse = true)))

    //then
    rlpxConnection.expectMsg(RLPxConnectionHandler.SendMessage(BlockHeaders(Seq(firstHeader, secondHeader))))
  }

  it should "return block headers in reverse when there are skipped blocks ending at genesis" in new TestSetup {
    //given
    val firstHeader: BlockHeader = etcForkBlockHeader.copy(number = 4)
    val secondHeader: BlockHeader = etcForkBlockHeader.copy(number = 2)

    blockchain.save(firstHeader)
    blockchain.save(secondHeader)

    setupConnection()

    //when
    rlpxConnection.send(peer, RLPxConnectionHandler.MessageReceived(GetBlockHeaders(Right(firstHeader.hash), 4, 1, reverse = true)))

    //then
    rlpxConnection.expectMsg(RLPxConnectionHandler.SendMessage(BlockHeaders(Seq(firstHeader, secondHeader, Config.Blockchain.genesisBlockHeader))))
  }

<<<<<<< HEAD
  it should "update max peer when receiving new block" in new TestSetup {
    //given
    val firstHeader: BlockHeader = etcForkBlockHeader.copy(number = daoForkBlockNumber + 4)
    val firstBlock = NewBlock(Block(firstHeader, BlockBody(Seq.empty, Seq.empty)), 300)

    val secondHeader: BlockHeader = etcForkBlockHeader.copy(number = daoForkBlockNumber + 2)
    val secondBlock = NewBlock(Block(secondHeader, BlockBody(Seq.empty, Seq.empty)), 300)

    val probe = TestProbe()

    setupConnection()

    peer ! GetMaxBlockNumber(probe.testActor)
    probe.expectMsg(MaxBlockNumber(daoForkBlockNumber))

    //when
    rlpxConnection.send(peer, RLPxConnectionHandler.MessageReceived(firstBlock))
    rlpxConnection.send(peer, RLPxConnectionHandler.MessageReceived(secondBlock))

    //then
    peer ! GetMaxBlockNumber(probe.testActor)
    probe.expectMsg(MaxBlockNumber(daoForkBlockNumber + 4))
  }

  it should "update max peer when receiving block header" in new TestSetup {
    //given
    val firstHeader: BlockHeader = etcForkBlockHeader.copy(number = daoForkBlockNumber + 4)
    val secondHeader: BlockHeader = etcForkBlockHeader.copy(number = daoForkBlockNumber + 2)
    val probe = TestProbe()

    setupConnection()

    peer ! GetMaxBlockNumber(probe.testActor)
    probe.expectMsg(MaxBlockNumber(daoForkBlockNumber))

    //when
    rlpxConnection.send(peer, RLPxConnectionHandler.MessageReceived(BlockHeaders(Seq(firstHeader, secondHeader, Config.Blockchain.genesisBlockHeader))))

    //then
    peer ! GetMaxBlockNumber(probe.testActor)
    probe.expectMsg(MaxBlockNumber(daoForkBlockNumber + 4))
  }

  it should "update max peer when receiving new block hashes" in new TestSetup {
    //given
    val firstBlockHash: BlockHash = BlockHash(ByteString(Hex.decode("00" * 32)), daoForkBlockNumber + 2)
    val secondBlockHash: BlockHash = BlockHash(ByteString(Hex.decode("00" * 32)), daoForkBlockNumber + 5)
    val probe = TestProbe()

    setupConnection()

    peer ! GetMaxBlockNumber(probe.testActor)
    probe.expectMsg(MaxBlockNumber(daoForkBlockNumber))

    //when
    rlpxConnection.send(peer, RLPxConnectionHandler.MessageReceived(NewBlockHashes(Seq(firstBlockHash, secondBlockHash))))

    //then
    peer ! GetMaxBlockNumber(probe.testActor)
    probe.expectMsg(MaxBlockNumber(daoForkBlockNumber + 5))
  }

  it should "update max peer when sending new block" in new TestSetup {
    //given
    val firstHeader: BlockHeader = etcForkBlockHeader.copy(number = daoForkBlockNumber + 4)
    val firstBlock = NewBlock(Block(firstHeader, BlockBody(Seq.empty, Seq.empty)), 300)

    val secondHeader: BlockHeader = etcForkBlockHeader.copy(number = daoForkBlockNumber + 2)
    val secondBlock = NewBlock(Block(secondHeader, BlockBody(Seq.empty, Seq.empty)), 300)

    val probe = TestProbe()

    setupConnection()

    peer ! GetMaxBlockNumber(probe.testActor)
    probe.expectMsg(MaxBlockNumber(daoForkBlockNumber))

    //when
    peer ! PeerActor.SendMessage(firstBlock)
    peer ! PeerActor.SendMessage(secondBlock)

    //then
    peer ! GetMaxBlockNumber(probe.testActor)
    probe.expectMsg(MaxBlockNumber(daoForkBlockNumber + 4))
  }

  it should "update max peer when sending block header" in new TestSetup {
    val firstHeader: BlockHeader = etcForkBlockHeader.copy(number = daoForkBlockNumber + 4)
    val secondHeader: BlockHeader = etcForkBlockHeader.copy(number = daoForkBlockNumber + 2)
    val probe = TestProbe()

    setupConnection()

    peer ! GetMaxBlockNumber(probe.testActor)
    probe.expectMsg(MaxBlockNumber(daoForkBlockNumber))

    //when
    peer ! PeerActor.SendMessage(BlockHeaders(Seq(firstHeader)))
    peer ! PeerActor.SendMessage(BlockHeaders(Seq(secondHeader)))

    //then
    peer ! GetMaxBlockNumber(probe.testActor)
    probe.expectMsg(MaxBlockNumber(daoForkBlockNumber + 4))
  }

  it should "update max peer when sending new block hashes" in new TestSetup {
    //given
    val firstBlockHash: BlockHash = BlockHash(ByteString(Hex.decode("00" * 32)), daoForkBlockNumber + 2)
    val secondBlockHash: BlockHash = BlockHash(ByteString(Hex.decode("00" * 32)), daoForkBlockNumber + 5)
    val probe = TestProbe()

    setupConnection()

    peer ! GetMaxBlockNumber(probe.testActor)
    probe.expectMsg(MaxBlockNumber(daoForkBlockNumber))

    //when
    peer ! PeerActor.SendMessage(NewBlockHashes(Seq(firstBlockHash)))
    peer ! PeerActor.SendMessage(NewBlockHashes(Seq(secondBlockHash)))

    //then
    peer ! GetMaxBlockNumber(probe.testActor)
    probe.expectMsg(MaxBlockNumber(daoForkBlockNumber + 5))
=======
  it should "return evm code for hash" in new TestSetup {
    //given
    val fakeEvmCode = ByteString(Hex.decode("ffddaaffddaaffddaaffddaaffddaa"))
    val evmCodeHash: ByteString = ByteString(ethereum.crypto.kec256(fakeEvmCode.toArray[Byte]))

    blockchain.save(evmCodeHash, fakeEvmCode)

    setupConnection()

    //when
    rlpxConnection.send(peer, RLPxConnectionHandler.MessageReceived(GetNodeData(Seq(evmCodeHash))))

    //then
    rlpxConnection.expectMsg(RLPxConnectionHandler.SendMessage(NodeData(Seq(fakeEvmCode))))
  }

  it should "return mptNode for hash" in new TestSetup {
    //given
    val exampleNibbles = ByteString(bytesToNibbles(Hex.decode("ffddaa")))
    val exampleHash = ByteString(Hex.decode("ab"*32))
    val extensionNode: MptNode = MptExtension(exampleNibbles, Left(MptHash(exampleHash)))

    blockchain.save(extensionNode)

    setupConnection()

    //when
    rlpxConnection.send(peer, RLPxConnectionHandler.MessageReceived(GetNodeData(Seq(extensionNode.hash))))

    //then
    rlpxConnection.expectMsg(RLPxConnectionHandler.SendMessage(NodeData(Seq(ByteString(encode(extensionNode))))))
>>>>>>> 003c32d5
  }

  trait BlockUtils {

    val blockBody = new BlockBody(Seq(), Seq())

    val etcForkBlockHeader =
      BlockHeader(
        parentHash = ByteString(Hex.decode("a218e2c611f21232d857e3c8cecdcdf1f65f25a4477f98f6f47e4063807f2308")),
        ommersHash = ByteString(Hex.decode("1dcc4de8dec75d7aab85b567b6ccd41ad312451b948a7413f0a142fd40d49347")),
        beneficiary = ByteString(Hex.decode("61c808d82a3ac53231750dadc13c777b59310bd9")),
        stateRoot = ByteString(Hex.decode("614d7d358b03cbdaf0343529673be20ad45809d02487f023e047efdce9da8aff")),
        transactionsRoot = ByteString(Hex.decode("d33068a7f21bff5018a00ca08a3566a06be4196dfe9e39f96e431565a619d455")),
        receiptsRoot = ByteString(Hex.decode("7bda9aa65977800376129148cbfe89d35a016dd51c95d6e6dc1e76307d315468")),
        logsBloom = ByteString(Hex.decode("00000000000000000000000000000000000000000000000000000000000000000000000000000000000000000000000000000000000000000000000000000000000000000000000000000000000000000000000000000000000000000000000000000000000000000000000000000000000000000000000000000000000000000000000000000000000000000000000000000000000000000000000000000000000000000000000000000000000000000000000000000000000000000000000000000000000000000000000000000000000000000000000000000000000000000000000000000000000000000000000000000000000000000000000000000000")),
        difficulty = BigInt("62413376722602"),
        number = BigInt(1920000),
        gasLimit = BigInt(4712384),
        gasUsed = BigInt(84000),
        unixTimestamp = 1469020839L,
        extraData = ByteString(Hex.decode("e4b883e5bda9e7a59ee4bb99e9b1bc")),
        mixHash = ByteString(Hex.decode("c52daa7054babe515b17ee98540c0889cf5e1595c5dd77496997ca84a68c8da1")),
        nonce = ByteString(Hex.decode("05276a600980199d")))

    val nonEtcForkBlockHeader =
      BlockHeader(
        parentHash = ByteString("this"),
        ommersHash = ByteString("is"),
        beneficiary = ByteString("not"),
        stateRoot = ByteString("an"),
        transactionsRoot = ByteString("ETC"),
        receiptsRoot = ByteString("fork"),
        logsBloom = ByteString("block"),
        difficulty = BigInt("62413376722602"),
        number = BigInt(1920000),
        gasLimit = BigInt(4712384),
        gasUsed = BigInt(84000),
        unixTimestamp = 1469020839L,
        extraData = ByteString("unused"),
        mixHash = ByteString("unused"),
        nonce = ByteString("unused"))
  }

  trait NodeStatusSetup {
    val nodeKey = crypto.generateKeyPair()

    val nodeStatus = NodeStatus(
      key = nodeKey,
      serverStatus = ServerStatus.NotListening,
      blockchainStatus = BlockchainStatus(0, ByteString("123"), 0))

    val nodeStatusHolder = Agent(nodeStatus)

    val storagesInstance =  new SharedEphemDataSources with Storages.DefaultStorages
    val blockchain: Blockchain = BlockchainImpl(storagesInstance.storages)

<<<<<<< HEAD
    val daoForkBlockNumber = 1920000
=======
    val peerConf = new PeerConfiguration {
      override val fastSyncHostConfiguration: FastSyncHostConfiguration = new FastSyncHostConfiguration {
        val maxBlocksHeadersPerMessage: Int = 200
        val maxBlocksBodiesPerMessage: Int = 200
        val maxReceiptsPerMessage: Int = 200
        val maxMptComponentsPerMessage: Int = 200
      }
      override val waitForStatusTimeout: FiniteDuration = 30 seconds
      override val waitForChainCheckTimeout: FiniteDuration = 15 seconds
      override val connectMaxRetries: Int = 3
      override val connectRetryDelay: FiniteDuration = 1 second
      override val disconnectPoisonPillTimeout: FiniteDuration = 5 seconds
    }

>>>>>>> 003c32d5
  }

  trait TestSetup extends NodeStatusSetup with BlockUtils {

    def setupConnection(): Unit = {
      nodeStatusHolder.send(_.copy(blockchainStatus = BlockchainStatus(
        Config.Blockchain.daoForkBlockTotalDifficulty + 10000000, // we're at some block, after the fork
        ByteString("unused"), 0)))

      peer ! PeerActor.ConnectTo(new URI("encode://localhost:9000"))

      rlpxConnection.expectMsgClass(classOf[RLPxConnectionHandler.ConnectTo])
      rlpxConnection.reply(RLPxConnectionHandler.ConnectionEstablished)

      val remoteHello = Hello(4, "test-client", Seq(Capability("eth", Message.PV63.toByte)), 9000, ByteString("unused"))
      rlpxConnection.expectMsgPF() { case RLPxConnectionHandler.SendMessage(_: Hello) => () }
      rlpxConnection.send(peer, RLPxConnectionHandler.MessageReceived(remoteHello))

      val remoteStatus = Status(
        protocolVersion = Message.PV63,
        networkId = 0,
        totalDifficulty = Config.Blockchain.daoForkBlockTotalDifficulty + 100000, // remote is after the fork
        bestHash = ByteString("blockhash"),
        genesisHash = Config.Blockchain.genesisHash)

      rlpxConnection.expectMsgPF() { case RLPxConnectionHandler.SendMessage(_: Status) => () }
      rlpxConnection.send(peer, RLPxConnectionHandler.MessageReceived(remoteStatus))

      rlpxConnection.expectMsgPF() { case RLPxConnectionHandler.SendMessage(_: GetBlockHeaders) => () }
      rlpxConnection.send(peer, RLPxConnectionHandler.MessageReceived(BlockHeaders(Seq(etcForkBlockHeader))))
    }

    implicit val system = ActorSystem("PeerActorSpec_System")

    val rlpxConnection = TestProbe()

    val peer = TestActorRef(Props(new PeerActor(nodeStatusHolder, _ => rlpxConnection.ref, peerConf, blockchain)))
  }

}<|MERGE_RESOLUTION|>--- conflicted
+++ resolved
@@ -9,18 +9,11 @@
 import io.iohk.ethereum
 import io.iohk.ethereum.crypto
 import io.iohk.ethereum.db.components.{SharedEphemDataSources, Storages}
-<<<<<<< HEAD
 import io.iohk.ethereum.domain.{Block, BlockHeader, Blockchain, BlockchainImpl}
+import io.iohk.ethereum.mpt.HexPrefix.bytesToNibbles
 import io.iohk.ethereum.network.PeerActor
-import io.iohk.ethereum.network.PeerActor.{GetMaxBlockNumber, MaxBlockNumber, SendMessage}
+import io.iohk.ethereum.network.PeerActor.{FastSyncHostConfiguration, GetMaxBlockNumber, MaxBlockNumber, PeerConfiguration}
 import io.iohk.ethereum.network.p2p.messages.CommonMessages.{NewBlock, Status}
-=======
-import io.iohk.ethereum.domain.{BlockHeader, Blockchain, BlockchainImpl}
-import io.iohk.ethereum.mpt.HexPrefix.bytesToNibbles
-import io.iohk.ethereum.network.{FastSyncHost, PeerActor}
-import io.iohk.ethereum.network.PeerActor.{FastSyncHostConfiguration, PeerConfiguration}
-import io.iohk.ethereum.network.p2p.messages.CommonMessages.Status
->>>>>>> 003c32d5
 import io.iohk.ethereum.network.p2p.messages.PV62._
 import io.iohk.ethereum.network.p2p.messages.PV63.{GetReceipts, Receipt, Receipts, _}
 import io.iohk.ethereum.network.p2p.messages.WireProtocol._
@@ -407,7 +400,6 @@
     rlpxConnection.expectMsg(RLPxConnectionHandler.SendMessage(BlockHeaders(Seq(firstHeader, secondHeader, Config.Blockchain.genesisBlockHeader))))
   }
 
-<<<<<<< HEAD
   it should "update max peer when receiving new block" in new TestSetup {
     //given
     val firstHeader: BlockHeader = etcForkBlockHeader.copy(number = daoForkBlockNumber + 4)
@@ -531,7 +523,8 @@
     //then
     peer ! GetMaxBlockNumber(probe.testActor)
     probe.expectMsg(MaxBlockNumber(daoForkBlockNumber + 5))
-=======
+  }
+
   it should "return evm code for hash" in new TestSetup {
     //given
     val fakeEvmCode = ByteString(Hex.decode("ffddaaffddaaffddaaffddaaffddaa"))
@@ -563,7 +556,6 @@
 
     //then
     rlpxConnection.expectMsg(RLPxConnectionHandler.SendMessage(NodeData(Seq(ByteString(encode(extensionNode))))))
->>>>>>> 003c32d5
   }
 
   trait BlockUtils {
@@ -620,9 +612,8 @@
     val storagesInstance =  new SharedEphemDataSources with Storages.DefaultStorages
     val blockchain: Blockchain = BlockchainImpl(storagesInstance.storages)
 
-<<<<<<< HEAD
     val daoForkBlockNumber = 1920000
-=======
+
     val peerConf = new PeerConfiguration {
       override val fastSyncHostConfiguration: FastSyncHostConfiguration = new FastSyncHostConfiguration {
         val maxBlocksHeadersPerMessage: Int = 200
@@ -637,7 +628,6 @@
       override val disconnectPoisonPillTimeout: FiniteDuration = 5 seconds
     }
 
->>>>>>> 003c32d5
   }
 
   trait TestSetup extends NodeStatusSetup with BlockUtils {
