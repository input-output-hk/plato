package io.iohk.ethereum.network.p2p

import java.net.{InetSocketAddress, URI}

import com.miguno.akka.testing.VirtualTime
import io.iohk.ethereum.utils.BlockchainConfig

import scala.concurrent.ExecutionContext.Implicits.global
import scala.concurrent.duration._
import scala.language.postfixOps
import akka.actor.{ActorSystem, PoisonPill, Props, Terminated}
import akka.agent.Agent
import akka.testkit.{TestActorRef, TestProbe}
import akka.util.ByteString
import io.iohk.ethereum
import io.iohk.ethereum.crypto
import io.iohk.ethereum.db.components.{SharedEphemDataSources, Storages}
import io.iohk.ethereum.db.storage.AppStateStorage
import io.iohk.ethereum.domain._
import io.iohk.ethereum.mpt.HexPrefix.bytesToNibbles
import io.iohk.ethereum.network.{ForkResolver, PeerActor, PeerMessageBusActor}
import io.iohk.ethereum.network.PeerActor.{GetMaxBlockNumber, MaxBlockNumber}
import io.iohk.ethereum.network.PeerManagerActor.{FastSyncHostConfiguration, PeerConfiguration}
import io.iohk.ethereum.network.handshaker.{EtcHandshaker, EtcHandshakerConfiguration}
import io.iohk.ethereum.network.p2p.messages.CommonMessages.{NewBlock, Status}
import io.iohk.ethereum.network.p2p.messages.PV62._
import io.iohk.ethereum.network.p2p.messages.PV63.{GetReceipts, Receipts, _}
import io.iohk.ethereum.network.p2p.messages.WireProtocol._
import io.iohk.ethereum.network.rlpx.RLPxConnectionHandler
import io.iohk.ethereum.rlp.encode
import io.iohk.ethereum.utils.{Config, NodeStatus, ServerStatus}
import org.scalatest.{FlatSpec, Matchers}
import org.spongycastle.util.encoders.Hex

class PeerActorSpec extends FlatSpec with Matchers {

  val blockchainConfig = BlockchainConfig(Config.config)

  "PeerActor" should "create rlpx connection and send hello message" in new TestSetup {
    peer ! PeerActor.ConnectTo(new URI("encode://localhost:9000"))

    rlpxConnection.expectMsgClass(classOf[RLPxConnectionHandler.ConnectTo])
    rlpxConnection.reply(RLPxConnectionHandler.ConnectionEstablished)

    rlpxConnection.expectMsgPF() {
      case RLPxConnectionHandler.SendMessage(hello: Hello) => ()
    }
  }

  it should "retry failed rlpx connection" in new TestSetup {
    peer ! PeerActor.ConnectTo(new URI("encode://localhost:9000"))

    rlpxConnection.watch(peer)

    (0 to 3) foreach { _ =>
      time.advance(5.seconds)
      rlpxConnection.expectMsgClass(classOf[RLPxConnectionHandler.ConnectTo])
      rlpxConnection.reply(RLPxConnectionHandler.ConnectionFailed)
    }

    rlpxConnection.expectMsgClass(classOf[Terminated])
  }

  it should "try to reconnect on broken rlpx connection" in new NodeStatusSetup with HandshakerSetup {
    implicit val system = ActorSystem("PeerActorSpec_System")

    val time = new VirtualTime

    val peerMessageBus = system.actorOf(PeerMessageBusActor.props)
    var rlpxConnection = TestProbe() // var as we actually need new instances
    val peer = TestActorRef(Props(new PeerActor(_ => {
        rlpxConnection = TestProbe()
        rlpxConnection.ref
<<<<<<< HEAD
      }, peerConf, storagesInstance.storages.appStateStorage, blockchain, Some(time.scheduler),
        Some(new ForkResolver.EtcForkResolver(blockchainConfig)), handshaker)))
=======
      }, peerConf, storagesInstance.storages.appStateStorage, blockchain, peerMessageBus, Some(time.scheduler),
        Some(new ForkResolver.EtcForkResolver(blockchainConfig)))))
>>>>>>> d3fc55bb

    peer ! PeerActor.ConnectTo(new URI("encode://localhost:9000"))

    rlpxConnection.expectMsgClass(classOf[RLPxConnectionHandler.ConnectTo])
    rlpxConnection.reply(RLPxConnectionHandler.ConnectionEstablished)

    rlpxConnection.expectMsgPF() {
      case RLPxConnectionHandler.SendMessage(hello: Hello) => ()
    }

    rlpxConnection.ref ! PoisonPill
    peer.unwatch(rlpxConnection.ref)
    time.advance(2.seconds)
    rlpxConnection.expectMsgClass(classOf[RLPxConnectionHandler.ConnectTo])
  }

  it should "successfully connect to ETC peer" in new TestSetup {
    peer ! PeerActor.ConnectTo(new URI("encode://localhost:9000"))

    rlpxConnection.expectMsgClass(classOf[RLPxConnectionHandler.ConnectTo])
    rlpxConnection.reply(RLPxConnectionHandler.ConnectionEstablished)

    val remoteHello = Hello(4, "test-client", Seq(Capability("eth", Message.PV63.toByte)), 9000, ByteString("unused"))
    rlpxConnection.expectMsgPF() { case RLPxConnectionHandler.SendMessage(_: Hello) => () }
    rlpxConnection.send(peer, RLPxConnectionHandler.MessageReceived(remoteHello))

    val remoteStatus = Status(
      protocolVersion = Message.PV63,
      networkId = 0,
      totalDifficulty = blockchainConfig.daoForkBlockTotalDifficulty + 100000, // remote is after the fork
      bestHash = ByteString("blockhash"),
      genesisHash = genesisHash)

    rlpxConnection.expectMsgPF() { case RLPxConnectionHandler.SendMessage(_: Status) => () }
    rlpxConnection.send(peer, RLPxConnectionHandler.MessageReceived(remoteStatus))

    rlpxConnection.expectMsgPF() { case RLPxConnectionHandler.SendMessage(_: GetBlockHeaders) => () }
    rlpxConnection.send(peer, RLPxConnectionHandler.MessageReceived(BlockHeaders(Seq(etcForkBlockHeader))))

    // ask for highest block
    rlpxConnection.expectMsgPF() { case RLPxConnectionHandler.SendMessage(_: GetBlockHeaders) => () }
    rlpxConnection.send(peer, RLPxConnectionHandler.MessageReceived(BlockHeaders(Nil)))

    rlpxConnection.send(peer, RLPxConnectionHandler.MessageReceived(Ping()))
    rlpxConnection.expectMsg(RLPxConnectionHandler.SendMessage(Pong()))
  }

  it should "disconnect from non-ETC peer" in new TestSetup {
    peer ! PeerActor.ConnectTo(new URI("encode://localhost:9000"))

    rlpxConnection.expectMsgClass(classOf[RLPxConnectionHandler.ConnectTo])
    rlpxConnection.reply(RLPxConnectionHandler.ConnectionEstablished)

    val remoteHello = Hello(4, "test-client", Seq(Capability("eth", Message.PV63.toByte)), 9000, ByteString("unused"))
    rlpxConnection.expectMsgPF() { case RLPxConnectionHandler.SendMessage(_: Hello) => () }
    rlpxConnection.send(peer, RLPxConnectionHandler.MessageReceived(remoteHello))

    val header = BlockHeader(
      ByteString("unused"), ByteString("unused"), ByteString("unused"), ByteString("unused"),
      ByteString("unused"), ByteString("unused"), ByteString("unused"),
      blockchainConfig.daoForkBlockTotalDifficulty + 100000, 3000000 ,0, 0, 0,
      ByteString("unused"),ByteString("unused"),ByteString("unused"))
    storagesInstance.storages.appStateStorage.putBestBlockNumber(3000000) // after the fork
    blockchain.save(header)
    storagesInstance.storages.blockNumberMappingStorage.put(3000000, header.hash)

    val remoteStatus = Status(
      protocolVersion = Message.PV63,
      networkId = 0,
      totalDifficulty = blockchainConfig.daoForkBlockTotalDifficulty + 100000, // remote is after the fork
      bestHash = ByteString("blockhash"),
      genesisHash = genesisHash)

    rlpxConnection.expectMsgPF() { case RLPxConnectionHandler.SendMessage(_: Status) => () }
    rlpxConnection.send(peer, RLPxConnectionHandler.MessageReceived(remoteStatus))

    rlpxConnection.expectMsgPF() { case RLPxConnectionHandler.SendMessage(_: GetBlockHeaders) => () }
    rlpxConnection.send(peer, RLPxConnectionHandler.MessageReceived(BlockHeaders(Seq(nonEtcForkBlockHeader))))
    rlpxConnection.expectMsg(RLPxConnectionHandler.SendMessage(Disconnect(Disconnect.Reasons.UselessPeer)))
  }

  it should "disconnect from non-ETC peer (when node is before fork)" in new TestSetup {
    peer ! PeerActor.ConnectTo(new URI("encode://localhost:9000"))

    rlpxConnection.expectMsgClass(classOf[RLPxConnectionHandler.ConnectTo])
    rlpxConnection.reply(RLPxConnectionHandler.ConnectionEstablished)

    val remoteHello = Hello(4, "test-client", Seq(Capability("eth", Message.PV63.toByte)), 9000, ByteString("unused"))
    rlpxConnection.expectMsgPF() { case RLPxConnectionHandler.SendMessage(_: Hello) => () }
    rlpxConnection.send(peer, RLPxConnectionHandler.MessageReceived(remoteHello))

    val remoteStatus = Status(
      protocolVersion = Message.PV63,
      networkId = 0,
      totalDifficulty = blockchainConfig.daoForkBlockTotalDifficulty + 100000, // remote is after the fork
      bestHash = ByteString("blockhash"),
      genesisHash = genesisHash)

    rlpxConnection.expectMsgPF() { case RLPxConnectionHandler.SendMessage(_: Status) => () }
    rlpxConnection.send(peer, RLPxConnectionHandler.MessageReceived(remoteStatus))

    rlpxConnection.expectMsgPF() { case RLPxConnectionHandler.SendMessage(_: GetBlockHeaders) => () }
    rlpxConnection.send(peer, RLPxConnectionHandler.MessageReceived(BlockHeaders(Seq(nonEtcForkBlockHeader))))

    rlpxConnection.expectMsg(RLPxConnectionHandler.SendMessage(Disconnect(Disconnect.Reasons.UselessPeer)))
  }

  it should "stay connected to pre fork peer until reaching the fork" in new TestSetup {
    peer ! PeerActor.ConnectTo(new URI("encode://localhost:9000"))

    rlpxConnection.expectMsgClass(classOf[RLPxConnectionHandler.ConnectTo])
    rlpxConnection.reply(RLPxConnectionHandler.ConnectionEstablished)

    val remoteHello = Hello(4, "test-client", Seq(Capability("eth", Message.PV63.toByte)), 9000, ByteString("unused"))
    rlpxConnection.expectMsgPF() { case RLPxConnectionHandler.SendMessage(_: Hello) => () }
    rlpxConnection.send(peer, RLPxConnectionHandler.MessageReceived(remoteHello))

    val remoteStatus = Status(
      protocolVersion = Message.PV63,
      networkId = 0,
      totalDifficulty = blockchainConfig.daoForkBlockTotalDifficulty - 2000000, // remote is before the fork
      bestHash = ByteString("blockhash"),
      genesisHash = genesisHash)

    rlpxConnection.expectMsgPF() { case RLPxConnectionHandler.SendMessage(_: Status) => () }
    rlpxConnection.send(peer, RLPxConnectionHandler.MessageReceived(remoteStatus))

    rlpxConnection.expectMsgPF() { case RLPxConnectionHandler.SendMessage(_: GetBlockHeaders) => () }
    rlpxConnection.send(peer, RLPxConnectionHandler.MessageReceived(BlockHeaders(Nil)))
    // ask for highest block
    rlpxConnection.expectMsgPF() { case RLPxConnectionHandler.SendMessage(_: GetBlockHeaders) => () }
    rlpxConnection.send(peer, RLPxConnectionHandler.MessageReceived(BlockHeaders(Nil)))

    rlpxConnection.send(peer, RLPxConnectionHandler.MessageReceived(Ping()))
    rlpxConnection.expectMsgPF() { case RLPxConnectionHandler.SendMessage(_: Pong) => () }

    rlpxConnection.send(peer, RLPxConnectionHandler.MessageReceived(BlockHeaders(Seq(nonEtcForkBlockHeader))))
    rlpxConnection.expectMsg(RLPxConnectionHandler.SendMessage(Disconnect(Disconnect.Reasons.UselessPeer)))
  }

  it should "disconnect on Hello timeout" in new TestSetup {
    val connection = TestProbe()

    peer ! PeerActor.HandleConnection(connection.ref, new InetSocketAddress("localhost", 9000))

    rlpxConnection.expectMsgClass(classOf[RLPxConnectionHandler.HandleConnection])
    rlpxConnection.reply(RLPxConnectionHandler.ConnectionEstablished)
    rlpxConnection.expectMsgPF() { case RLPxConnectionHandler.SendMessage(_: Hello) => () }
    time.advance(5.seconds)
    rlpxConnection.expectMsg(5.seconds, RLPxConnectionHandler.SendMessage(Disconnect(Disconnect.Reasons.TimeoutOnReceivingAMessage)))
  }

  it should "return Receipts for block hashes" in new TestSetup {
    //given
    val receiptsHashes = Seq(
      ByteString(Hex.decode("a218e2c611f21232d857e3c8cecdcdf1f65f25a4477f98f6f47e4063807f2308")),
      ByteString(Hex.decode("1dcc4de8dec75d7aab85b567b6ccd41ad312451b948a7413f0a142fd40d49347")))

    val receipts: Seq[Seq[Receipt]] = Seq(Seq(),Seq())

    blockchain.save(receiptsHashes(0), receipts(0))
    blockchain.save(receiptsHashes(1), receipts(1))

    setupConnection()

    //when
    rlpxConnection.send(peer, RLPxConnectionHandler.MessageReceived(GetReceipts(receiptsHashes)))

    //then
    rlpxConnection.expectMsg(RLPxConnectionHandler.SendMessage(Receipts(receipts)))
  }

  it should "return BlockBodies for block hashes" in new TestSetup {
    //given
    val blockBodiesHashes = Seq(
      ByteString(Hex.decode("a218e2c611f21232d857e3c8cecdcdf1f65f25a4477f98f6f47e4063807f2308")),
      ByteString(Hex.decode("1dcc4de8dec75d7aab85b567b6ccd41ad312451b948a7413f0a142fd40d49347")))

    val blockBodies = Seq(blockBody,blockBody)

    blockchain.save(blockBodiesHashes(0), blockBodies(0))
    blockchain.save(blockBodiesHashes(1), blockBodies(1))

    setupConnection()

    //when
    rlpxConnection.send(peer, RLPxConnectionHandler.MessageReceived(GetBlockBodies(blockBodiesHashes)))

    //then
    rlpxConnection.expectMsg(RLPxConnectionHandler.SendMessage(BlockBodies(blockBodies)))
  }

  it should "return block headers by block number" in new TestSetup {
    //given
    val firstHeader: BlockHeader = etcForkBlockHeader.copy(number = 3)
    val secondHeader: BlockHeader = etcForkBlockHeader.copy(number = 4)

    blockchain.save(firstHeader)
    blockchain.save(secondHeader)
    blockchain.save(etcForkBlockHeader.copy(number = 5))
    blockchain.save(etcForkBlockHeader.copy(number = 6))

    setupConnection()

    //when
    rlpxConnection.send(peer, RLPxConnectionHandler.MessageReceived(GetBlockHeaders(Left(3), 2, 0, reverse = false)))

    //then
    rlpxConnection.expectMsg(RLPxConnectionHandler.SendMessage(BlockHeaders(Seq(firstHeader, secondHeader))))
  }

  it should "return block headers by block number when response is shorter then what was requested" in new TestSetup {
    //given
    val firstHeader: BlockHeader = etcForkBlockHeader.copy(number = 3)
    val secondHeader: BlockHeader = etcForkBlockHeader.copy(number = 4)

    blockchain.save(firstHeader)
    blockchain.save(secondHeader)

    setupConnection()

      //when
      rlpxConnection.send(peer, RLPxConnectionHandler.MessageReceived(GetBlockHeaders(Left(3), 3, 0, reverse = false)))

      //then
      rlpxConnection.expectMsg(RLPxConnectionHandler.SendMessage(BlockHeaders(Seq(firstHeader, secondHeader))))
  }

  it should "return block headers by block number in reverse order" in new TestSetup {
    //given
    val firstHeader: BlockHeader = etcForkBlockHeader.copy(number = 3)
    val secondHeader: BlockHeader = etcForkBlockHeader.copy(number = 2)

    blockchain.save(firstHeader)
    blockchain.save(secondHeader)
    blockchain.save(etcForkBlockHeader.copy(number = 1))

    setupConnection()

      //when
      rlpxConnection.send(peer, RLPxConnectionHandler.MessageReceived(GetBlockHeaders(Left(3), 2, 0, reverse = true)))

      //then
      rlpxConnection.expectMsg(RLPxConnectionHandler.SendMessage(BlockHeaders(Seq(firstHeader, secondHeader))))
  }

  it should "return block headers by block hash" in new TestSetup {
    //given
    val firstHeader: BlockHeader = etcForkBlockHeader.copy(number = 3)
    val secondHeader: BlockHeader = etcForkBlockHeader.copy(number = 4)

    blockchain.save(firstHeader)
    blockchain.save(secondHeader)
    blockchain.save(etcForkBlockHeader.copy(number = 5))
    blockchain.save(etcForkBlockHeader.copy(number = 6))

    setupConnection()

    //when
    rlpxConnection.send(peer, RLPxConnectionHandler.MessageReceived(GetBlockHeaders(Right(firstHeader.hash), 2, 0, reverse = false)))

    //then
    rlpxConnection.expectMsg(RLPxConnectionHandler.SendMessage(BlockHeaders(Seq(firstHeader, secondHeader))))
  }

  it should "return block headers by block hash when skipping headers" in new TestSetup {
    //given
    val firstHeader: BlockHeader = etcForkBlockHeader.copy(number = 3)
    val secondHeader: BlockHeader = etcForkBlockHeader.copy(number = 5)

    blockchain.save(firstHeader)
    blockchain.save(etcForkBlockHeader.copy(number = 4))
    blockchain.save(secondHeader)
    blockchain.save(etcForkBlockHeader.copy(number = 6))
    blockchain.save(etcForkBlockHeader.copy(number = 7))

    setupConnection()

    //when
    rlpxConnection.send(peer, RLPxConnectionHandler.MessageReceived(GetBlockHeaders(Right(firstHeader.hash), maxHeaders = 2, skip = 1, reverse = false)))

    //then
    rlpxConnection.expectMsg(RLPxConnectionHandler.SendMessage(BlockHeaders(Seq(firstHeader, secondHeader))))
  }

  it should "return block headers in reverse when there are skipped blocks" in new TestSetup {
    //given
    val firstHeader: BlockHeader = etcForkBlockHeader.copy(number = 3)
    val secondHeader: BlockHeader = etcForkBlockHeader.copy(number = 1)

    blockchain.save(firstHeader)
    blockchain.save(secondHeader)

    setupConnection()

    //when
    rlpxConnection.send(peer, RLPxConnectionHandler.MessageReceived(GetBlockHeaders(Right(firstHeader.hash), 2, 1, reverse = true)))

    //then
    rlpxConnection.expectMsg(RLPxConnectionHandler.SendMessage(BlockHeaders(Seq(firstHeader, secondHeader))))
  }

  it should "return block headers in reverse when there are skipped blocks and we are asking for blocks before genesis" in new TestSetup {
    //given
    val firstHeader: BlockHeader = etcForkBlockHeader.copy(number = 3)
    val secondHeader: BlockHeader = etcForkBlockHeader.copy(number = 1)

    blockchain.save(firstHeader)
    blockchain.save(secondHeader)

    setupConnection()

    //when
    rlpxConnection.send(peer, RLPxConnectionHandler.MessageReceived(GetBlockHeaders(Right(firstHeader.hash), 3, 1, reverse = true)))

    //then
    rlpxConnection.expectMsg(RLPxConnectionHandler.SendMessage(BlockHeaders(Seq(firstHeader, secondHeader))))
  }

  it should "return block headers in reverse when there are skipped blocks ending at genesis" in new TestSetup {
    //given
    val firstHeader: BlockHeader = etcForkBlockHeader.copy(number = 4)
    val secondHeader: BlockHeader = etcForkBlockHeader.copy(number = 2)

    blockchain.save(firstHeader)
    blockchain.save(secondHeader)

    setupConnection()

    //when
    rlpxConnection.send(peer, RLPxConnectionHandler.MessageReceived(GetBlockHeaders(Right(firstHeader.hash), 4, 1, reverse = true)))

    //then
    rlpxConnection.expectMsg(RLPxConnectionHandler.SendMessage(BlockHeaders(Seq(firstHeader, secondHeader, blockchain.genesisHeader))))
  }

  it should "update max peer when receiving new block" in new TestSetup {
    //given
    val firstHeader: BlockHeader = etcForkBlockHeader.copy(number = daoForkBlockNumber + 4)
    val firstBlock = NewBlock(Block(firstHeader, BlockBody(Nil, Nil)), 300)

    val secondHeader: BlockHeader = etcForkBlockHeader.copy(number = daoForkBlockNumber + 2)
    val secondBlock = NewBlock(Block(secondHeader, BlockBody(Nil, Nil)), 300)

    val probe = TestProbe()

    setupConnection()

    peer ! GetMaxBlockNumber(probe.testActor)
    probe.expectMsg(MaxBlockNumber(daoForkBlockNumber))

    //when
    rlpxConnection.send(peer, RLPxConnectionHandler.MessageReceived(firstBlock))
    rlpxConnection.send(peer, RLPxConnectionHandler.MessageReceived(secondBlock))

    //then
    peer ! GetMaxBlockNumber(probe.testActor)
    probe.expectMsg(MaxBlockNumber(daoForkBlockNumber + 4))
  }

  it should "update max peer when receiving block header" in new TestSetup {
    //given
    val firstHeader: BlockHeader = etcForkBlockHeader.copy(number = daoForkBlockNumber + 4)
    val secondHeader: BlockHeader = etcForkBlockHeader.copy(number = daoForkBlockNumber + 2)
    val probe = TestProbe()

    setupConnection()

    peer ! GetMaxBlockNumber(probe.testActor)
    probe.expectMsg(MaxBlockNumber(daoForkBlockNumber))

    //when
    rlpxConnection.send(peer, RLPxConnectionHandler.MessageReceived(BlockHeaders(Seq(firstHeader, secondHeader, blockchain.genesisHeader))))

    //then
    peer ! GetMaxBlockNumber(probe.testActor)
    probe.expectMsg(MaxBlockNumber(daoForkBlockNumber + 4))
  }

  it should "update max peer when receiving new block hashes" in new TestSetup {
    //given
    val firstBlockHash: BlockHash = BlockHash(ByteString(Hex.decode("00" * 32)), daoForkBlockNumber + 2)
    val secondBlockHash: BlockHash = BlockHash(ByteString(Hex.decode("00" * 32)), daoForkBlockNumber + 5)
    val probe = TestProbe()

    setupConnection()

    peer ! GetMaxBlockNumber(probe.testActor)
    probe.expectMsg(MaxBlockNumber(daoForkBlockNumber))

    //when
    rlpxConnection.send(peer, RLPxConnectionHandler.MessageReceived(NewBlockHashes(Seq(firstBlockHash, secondBlockHash))))

    //then
    peer ! GetMaxBlockNumber(probe.testActor)
    probe.expectMsg(MaxBlockNumber(daoForkBlockNumber + 5))
  }

  it should "update max peer when sending new block" in new TestSetup {
    //given
    val firstHeader: BlockHeader = etcForkBlockHeader.copy(number = daoForkBlockNumber + 4)
    val firstBlock = NewBlock(Block(firstHeader, BlockBody(Nil, Nil)), 300)

    val secondHeader: BlockHeader = etcForkBlockHeader.copy(number = daoForkBlockNumber + 2)
    val secondBlock = NewBlock(Block(secondHeader, BlockBody(Nil, Nil)), 300)

    val probe = TestProbe()

    setupConnection()

    peer ! GetMaxBlockNumber(probe.testActor)
    probe.expectMsg(MaxBlockNumber(daoForkBlockNumber))

    //when
    peer ! PeerActor.SendMessage(firstBlock)
    peer ! PeerActor.SendMessage(secondBlock)

    //then
    peer ! GetMaxBlockNumber(probe.testActor)
    probe.expectMsg(MaxBlockNumber(daoForkBlockNumber + 4))
  }

  it should "update max peer when sending block header" in new TestSetup {
    val firstHeader: BlockHeader = etcForkBlockHeader.copy(number = daoForkBlockNumber + 4)
    val secondHeader: BlockHeader = etcForkBlockHeader.copy(number = daoForkBlockNumber + 2)
    val probe = TestProbe()

    setupConnection()

    peer ! GetMaxBlockNumber(probe.testActor)
    probe.expectMsg(MaxBlockNumber(daoForkBlockNumber))

    //when
    peer ! PeerActor.SendMessage(BlockHeaders(Seq(firstHeader)))
    peer ! PeerActor.SendMessage(BlockHeaders(Seq(secondHeader)))

    //then
    peer ! GetMaxBlockNumber(probe.testActor)
    probe.expectMsg(MaxBlockNumber(daoForkBlockNumber + 4))
  }

  it should "update max peer when sending new block hashes" in new TestSetup {
    //given
    val firstBlockHash: BlockHash = BlockHash(ByteString(Hex.decode("00" * 32)), daoForkBlockNumber + 2)
    val secondBlockHash: BlockHash = BlockHash(ByteString(Hex.decode("00" * 32)), daoForkBlockNumber + 5)
    val probe = TestProbe()

    setupConnection()

    peer ! GetMaxBlockNumber(probe.testActor)
    probe.expectMsg(MaxBlockNumber(daoForkBlockNumber))

    //when
    peer ! PeerActor.SendMessage(NewBlockHashes(Seq(firstBlockHash)))
    peer ! PeerActor.SendMessage(NewBlockHashes(Seq(secondBlockHash)))

    //then
    peer ! GetMaxBlockNumber(probe.testActor)
    probe.expectMsg(MaxBlockNumber(daoForkBlockNumber + 5))
  }

  it should "return evm code for hash" in new TestSetup {
    //given
    val fakeEvmCode = ByteString(Hex.decode("ffddaaffddaaffddaaffddaaffddaa"))
    val evmCodeHash: ByteString = ByteString(ethereum.crypto.kec256(fakeEvmCode.toArray[Byte]))

    blockchain.save(evmCodeHash, fakeEvmCode)

    setupConnection()

    //when
    rlpxConnection.send(peer, RLPxConnectionHandler.MessageReceived(GetNodeData(Seq(evmCodeHash))))

    //then
    rlpxConnection.expectMsg(RLPxConnectionHandler.SendMessage(NodeData(Seq(fakeEvmCode))))
  }

  it should "return mptNode for hash" in new TestSetup {
    //given
    val exampleNibbles = ByteString(bytesToNibbles(Hex.decode("ffddaa")))
    val exampleHash = ByteString(Hex.decode("ab"*32))
    val extensionNode: MptNode = MptExtension(exampleNibbles, Left(MptHash(exampleHash)))

    blockchain.save(extensionNode)

    setupConnection()

    //when
    rlpxConnection.send(peer, RLPxConnectionHandler.MessageReceived(GetNodeData(Seq(extensionNode.hash))))

    //then
    rlpxConnection.expectMsg(RLPxConnectionHandler.SendMessage(NodeData(Seq(ByteString(encode(extensionNode))))))
  }

  it should "stash disconnect message until handshaked" in new TestSetup {
    peer ! PeerActor.ConnectTo(new URI("encode://localhost:9000"))
    peer ! PeerActor.DisconnectPeer(Disconnect.Reasons.TooManyPeers)

    rlpxConnection.expectMsgClass(classOf[RLPxConnectionHandler.ConnectTo])
    rlpxConnection.reply(RLPxConnectionHandler.ConnectionEstablished)

    val remoteHello = Hello(4, "test-client", Seq(Capability("eth", Message.PV63.toByte)), 9000, ByteString("unused"))
    rlpxConnection.expectMsgPF() { case RLPxConnectionHandler.SendMessage(_: Hello) => () }
    rlpxConnection.send(peer, RLPxConnectionHandler.MessageReceived(remoteHello))

    val remoteStatus = Status(
      protocolVersion = Message.PV63,
      networkId = 0,
      totalDifficulty = blockchainConfig.daoForkBlockTotalDifficulty + 100000, // remote is after the fork
      bestHash = ByteString("blockhash"),
      genesisHash = genesisHash)

    rlpxConnection.expectMsgPF() { case RLPxConnectionHandler.SendMessage(_: Status) => () }
    rlpxConnection.send(peer, RLPxConnectionHandler.MessageReceived(remoteStatus))

    rlpxConnection.expectMsgPF() { case RLPxConnectionHandler.SendMessage(_: GetBlockHeaders) => () }
    rlpxConnection.send(peer, RLPxConnectionHandler.MessageReceived(BlockHeaders(Seq(etcForkBlockHeader))))

    // ask for highest block
    rlpxConnection.expectMsgPF() { case RLPxConnectionHandler.SendMessage(_: GetBlockHeaders) => () }
    rlpxConnection.send(peer, RLPxConnectionHandler.MessageReceived(BlockHeaders(Nil)))

    rlpxConnection.expectMsg(RLPxConnectionHandler.SendMessage(Disconnect(Disconnect.Reasons.TooManyPeers)))
  }

  trait BlockUtils {

    val blockBody = new BlockBody(Seq(), Seq())

    val etcForkBlockHeader =
      BlockHeader(
        parentHash = ByteString(Hex.decode("a218e2c611f21232d857e3c8cecdcdf1f65f25a4477f98f6f47e4063807f2308")),
        ommersHash = ByteString(Hex.decode("1dcc4de8dec75d7aab85b567b6ccd41ad312451b948a7413f0a142fd40d49347")),
        beneficiary = ByteString(Hex.decode("61c808d82a3ac53231750dadc13c777b59310bd9")),
        stateRoot = ByteString(Hex.decode("614d7d358b03cbdaf0343529673be20ad45809d02487f023e047efdce9da8aff")),
        transactionsRoot = ByteString(Hex.decode("d33068a7f21bff5018a00ca08a3566a06be4196dfe9e39f96e431565a619d455")),
        receiptsRoot = ByteString(Hex.decode("7bda9aa65977800376129148cbfe89d35a016dd51c95d6e6dc1e76307d315468")),
        logsBloom = ByteString(Hex.decode("00000000000000000000000000000000000000000000000000000000000000000000000000000000000000000000000000000000000000000000000000000000000000000000000000000000000000000000000000000000000000000000000000000000000000000000000000000000000000000000000000000000000000000000000000000000000000000000000000000000000000000000000000000000000000000000000000000000000000000000000000000000000000000000000000000000000000000000000000000000000000000000000000000000000000000000000000000000000000000000000000000000000000000000000000000000")),
        difficulty = BigInt("62413376722602"),
        number = BigInt(1920000),
        gasLimit = BigInt(4712384),
        gasUsed = BigInt(84000),
        unixTimestamp = 1469020839L,
        extraData = ByteString(Hex.decode("e4b883e5bda9e7a59ee4bb99e9b1bc")),
        mixHash = ByteString(Hex.decode("c52daa7054babe515b17ee98540c0889cf5e1595c5dd77496997ca84a68c8da1")),
        nonce = ByteString(Hex.decode("05276a600980199d")))

    val nonEtcForkBlockHeader =
      BlockHeader(
        parentHash = ByteString("this"),
        ommersHash = ByteString("is"),
        beneficiary = ByteString("not"),
        stateRoot = ByteString("an"),
        transactionsRoot = ByteString("ETC"),
        receiptsRoot = ByteString("fork"),
        logsBloom = ByteString("block"),
        difficulty = BigInt("62413376722602"),
        number = BigInt(1920000),
        gasLimit = BigInt(4712384),
        gasUsed = BigInt(84000),
        unixTimestamp = 1469020839L,
        extraData = ByteString("unused"),
        mixHash = ByteString("unused"),
        nonce = ByteString("unused"))
  }

  trait NodeStatusSetup {
    val nodeKey = crypto.generateKeyPair()

    val nodeStatus = NodeStatus(
      key = nodeKey,
      serverStatus = ServerStatus.NotListening)

    val nodeStatusHolder = Agent(nodeStatus)

    val storagesInstance =  new SharedEphemDataSources with Storages.DefaultStorages
    val blockchain: Blockchain = BlockchainImpl(storagesInstance.storages)

    val testGenesisHeader = BlockHeader(
      parentHash = ByteString("0"),
      ommersHash = ByteString("0"),
      beneficiary = ByteString("0"),
      stateRoot = ByteString("0"),
      transactionsRoot = ByteString("0"),
      receiptsRoot = ByteString("0"),
      logsBloom = ByteString("0"),
      difficulty = 0,
      number = 0,
      gasLimit = 4000,
      gasUsed = 0,
      unixTimestamp = 0,
      extraData = ByteString("0"),
      mixHash = ByteString("0"),
      nonce = ByteString("0"))
    blockchain.save(testGenesisHeader)

    val daoForkBlockNumber = 1920000

    val peerConf = new PeerConfiguration {
      override val fastSyncHostConfiguration: FastSyncHostConfiguration = new FastSyncHostConfiguration {
        val maxBlocksHeadersPerMessage: Int = 200
        val maxBlocksBodiesPerMessage: Int = 200
        val maxReceiptsPerMessage: Int = 200
        val maxMptComponentsPerMessage: Int = 200
      }
      override val waitForHelloTimeout: FiniteDuration = 3 seconds
      override val waitForStatusTimeout: FiniteDuration = 30 seconds
      override val waitForChainCheckTimeout: FiniteDuration = 15 seconds
      override val connectMaxRetries: Int = 3
      override val connectRetryDelay: FiniteDuration = 1 second
      override val disconnectPoisonPillTimeout: FiniteDuration = 5 seconds
      override val maxPeers = 10
      override val networkId: Int = 1
    }

  }

  trait HandshakerSetup extends NodeStatusSetup {
    val handshakerConfiguration = new EtcHandshakerConfiguration {
      override val forkResolverOpt: Option[ForkResolver] = Some(new ForkResolver.EtcForkResolver(blockchainConfig))
      override val nodeStatusHolder: Agent[NodeStatus] = HandshakerSetup.this.nodeStatusHolder
      override val peerConfiguration: PeerConfiguration = HandshakerSetup.this.peerConf
      override val blockchain: Blockchain = HandshakerSetup.this.blockchain
      override val appStateStorage: AppStateStorage = HandshakerSetup.this.storagesInstance.storages.appStateStorage
    }

    val handshaker = EtcHandshaker(handshakerConfiguration)
  }

  trait TestSetup extends NodeStatusSetup with BlockUtils with HandshakerSetup {

    val genesisHash = ByteString(Hex.decode("d4e56740f876aef8c010b86a40d5f56745a118d0906a34e69aec8c0db1cb8fa3"))

    def setupConnection(): Unit = {
      peer ! PeerActor.ConnectTo(new URI("encode://localhost:9000"))

      rlpxConnection.expectMsgClass(classOf[RLPxConnectionHandler.ConnectTo])
      rlpxConnection.reply(RLPxConnectionHandler.ConnectionEstablished)

      val remoteHello = Hello(4, "test-client", Seq(Capability("eth", Message.PV63.toByte)), 9000, ByteString("unused"))
      rlpxConnection.expectMsgPF() { case RLPxConnectionHandler.SendMessage(_: Hello) => () }
      rlpxConnection.send(peer, RLPxConnectionHandler.MessageReceived(remoteHello))

      val remoteStatus = Status(
        protocolVersion = Message.PV63,
        networkId = 0,
        totalDifficulty = blockchainConfig.daoForkBlockTotalDifficulty + 100000, // remote is after the fork
        bestHash = ByteString("blockhash"),
        genesisHash = genesisHash)

      rlpxConnection.expectMsgPF() { case RLPxConnectionHandler.SendMessage(_: Status) => () }
      rlpxConnection.send(peer, RLPxConnectionHandler.MessageReceived(remoteStatus))

      rlpxConnection.expectMsgPF() { case RLPxConnectionHandler.SendMessage(_: GetBlockHeaders) => () }
      rlpxConnection.send(peer, RLPxConnectionHandler.MessageReceived(BlockHeaders(Seq(etcForkBlockHeader))))

      // ask for highest block
      rlpxConnection.expectMsgPF() { case RLPxConnectionHandler.SendMessage(_: GetBlockHeaders) => () }
      rlpxConnection.send(peer, RLPxConnectionHandler.MessageReceived(BlockHeaders(Nil)))
    }

    implicit val system = ActorSystem("PeerActorSpec_System")

    val rlpxConnection = TestProbe()

    val time = new VirtualTime

<<<<<<< HEAD
    val peer = TestActorRef(Props(new PeerActor(
=======
    val peerMessageBus = system.actorOf(PeerMessageBusActor.props)

    val peer = TestActorRef(Props(new PeerActor(nodeStatusHolder,
>>>>>>> d3fc55bb
      _ => rlpxConnection.ref,
      peerConf,
      storagesInstance.storages.appStateStorage,
      blockchain,
      peerMessageBus,
      Some(time.scheduler),
      Some(new ForkResolver.EtcForkResolver(blockchainConfig)),
      handshaker)))
  }

}<|MERGE_RESOLUTION|>--- conflicted
+++ resolved
@@ -71,13 +71,8 @@
     val peer = TestActorRef(Props(new PeerActor(_ => {
         rlpxConnection = TestProbe()
         rlpxConnection.ref
-<<<<<<< HEAD
-      }, peerConf, storagesInstance.storages.appStateStorage, blockchain, Some(time.scheduler),
+      }, peerConf, storagesInstance.storages.appStateStorage, blockchain, peerMessageBus, Some(time.scheduler),
         Some(new ForkResolver.EtcForkResolver(blockchainConfig)), handshaker)))
-=======
-      }, peerConf, storagesInstance.storages.appStateStorage, blockchain, peerMessageBus, Some(time.scheduler),
-        Some(new ForkResolver.EtcForkResolver(blockchainConfig)))))
->>>>>>> d3fc55bb
 
     peer ! PeerActor.ConnectTo(new URI("encode://localhost:9000"))
 
@@ -745,13 +740,9 @@
 
     val time = new VirtualTime
 
-<<<<<<< HEAD
+    val peerMessageBus = system.actorOf(PeerMessageBusActor.props)
+
     val peer = TestActorRef(Props(new PeerActor(
-=======
-    val peerMessageBus = system.actorOf(PeerMessageBusActor.props)
-
-    val peer = TestActorRef(Props(new PeerActor(nodeStatusHolder,
->>>>>>> d3fc55bb
       _ => rlpxConnection.ref,
       peerConf,
       storagesInstance.storages.appStateStorage,
