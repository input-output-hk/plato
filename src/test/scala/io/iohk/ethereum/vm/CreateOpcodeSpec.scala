package io.iohk.ethereum.vm

import io.iohk.ethereum.domain.{Account, Address, UInt256}
import org.scalatest.{Matchers, WordSpec}
import MockWorldState.{PC, PS}
import akka.util.ByteString

class CreateOpcodeSpec extends WordSpec with Matchers {
<<<<<<< HEAD
  val config = EvmConfig.PostEIP161Config
=======
  val config = EvmConfig.PostEIP160ConfigBuilder(None)
>>>>>>> 83e63b30
  import config.feeSchedule._

  object fxt {

    val creatorAddr = Address(0xcafe)
    val endowment: UInt256 = 123
    val initWorld = MockWorldState().saveAccount(creatorAddr, Account.empty().increaseBalance(endowment))
    val newAddr = initWorld.createAddressWithOpCode(creatorAddr)._1

    // doubles the value passed in the input data
    val contractCode = Assembly(
      PUSH1, 0,
      CALLDATALOAD,
      DUP1,
      ADD,
      PUSH1, 0,
      MSTORE,
      PUSH1, 32,
      PUSH1, 0,
      RETURN
    )

    def initPart(contractCodeSize: Int): Assembly = Assembly(
      PUSH1, 42,
      PUSH1, 0,
      SSTORE, //store an arbitrary value
      PUSH1, contractCodeSize,
      DUP1,
      PUSH1, 16,
      PUSH1, 0,
      CODECOPY,
      PUSH1, 0,
      RETURN
    )

    val initWithSelfDestruct = Assembly(
      PUSH1, creatorAddr.toUInt256.toInt,
      SELFDESTRUCT
    )

    val initWithSstoreWithClear = Assembly(
      //Save a value to the storage
      PUSH1, 10,
      PUSH1, 0,
      SSTORE,

      //Clear the store
      PUSH1, 0,
      PUSH1, 0,
      SSTORE
    )

    val createCode = Assembly(initPart(contractCode.code.size).byteCode ++ contractCode.byteCode: _*)

    val copyCodeGas = G_copy * wordsForBytes(contractCode.code.size) + config.calcMemCost(0, 0, contractCode.code.size)
    val storeGas = G_sset
    val gasRequiredForInit = initPart(contractCode.code.size).linearConstGas(config) + copyCodeGas + storeGas
    val depositGas = config.calcCodeDepositCost(contractCode.code)
    val gasRequiredForCreation = gasRequiredForInit + depositGas + G_create

    val env = ExecEnv(creatorAddr, Address(0), Address(0), 1, ByteString.empty, 0, Program(ByteString.empty), null, 0)
    val context: PC = ProgramContext(env, Address(0), 2 * gasRequiredForCreation, initWorld, config)
  }

  case class CreateResult(context: PC = fxt.context, value: UInt256 = fxt.endowment, createCode: ByteString = fxt.createCode.code) {
    val mem = Memory.empty.store(0, createCode)
    val stack = Stack.empty().push(Seq[UInt256](createCode.size, 0, value))
    val stateIn: PS = ProgramState(context).withStack(stack).withMemory(mem)
    val stateOut: PS = CREATE.execute(stateIn)

    val world = stateOut.world
    val returnValue = stateOut.stack.pop._1
  }


  "CREATE" when {
    "initialization code executes normally" should {

      val result = CreateResult()

      "create a new contract" in {
        val newAccount = result.world.getGuaranteedAccount(fxt.newAddr)

        newAccount.balance shouldEqual fxt.endowment
        result.world.getCode(fxt.newAddr) shouldEqual fxt.contractCode.code
        result.world.getStorage(fxt.newAddr).load(0) shouldEqual 42
      }

      "update sender (creator) account" in {
        val initialCreator = result.context.world.getGuaranteedAccount(fxt.creatorAddr)
        val updatedCreator = result.world.getGuaranteedAccount(fxt.creatorAddr)

        updatedCreator.balance shouldEqual initialCreator.balance - fxt.endowment
        updatedCreator.nonce shouldEqual initialCreator.nonce + 1
      }

      "return the new contract's address" in {
        Address(result.returnValue) shouldEqual fxt.newAddr
      }

      "consume correct gas" in {
        result.stateOut.gasUsed shouldEqual fxt.gasRequiredForCreation
      }

      "step forward" in {
        result.stateOut.pc shouldEqual result.stateIn.pc + 1
      }
    }

    "initialization code fails" should {
      val context: PC = fxt.context.copy(startGas = G_create + fxt.gasRequiredForInit / 2)
      val result = CreateResult(context = context)

      "not modify world state except for the creator's nonce" in {
        val creatorsAccount = context.world.getGuaranteedAccount(fxt.creatorAddr)
        val expectedWorld = context.world.saveAccount(fxt.creatorAddr, creatorsAccount.copy(nonce = creatorsAccount.nonce + 1))
        result.world shouldEqual expectedWorld
      }

      "return 0" in {
        result.returnValue shouldEqual 0
      }

      "consume correct gas" in {
        val expectedGas = G_create + config.gasCap(context.startGas - G_create)
        result.stateOut.gasUsed shouldEqual expectedGas
      }

      "step forward" in {
        result.stateOut.pc shouldEqual result.stateIn.pc + 1
      }
    }

    "initialization code runs normally but there's not enough gas to deposit code" should {
      val depositGas = fxt.depositGas * 101 / 100
      val availableGasDepth0 = fxt.gasRequiredForInit + depositGas
      val availableGasDepth1 = config.gasCap(availableGasDepth0)
      val gasUsedInInit = fxt.gasRequiredForInit + fxt.depositGas

      require(
        gasUsedInInit < availableGasDepth0 && gasUsedInInit > availableGasDepth1,
        "Regression: capped startGas in the VM at depth 1, should be used a base for code deposit gas check"
      )

      val context: PC = fxt.context.copy(startGas = G_create + fxt.gasRequiredForInit + depositGas)
      val result = CreateResult(context = context)

      "consume all gas passed to the init code" in {
        val expectedGas = G_create + config.gasCap(context.startGas - G_create)
        result.stateOut.gasUsed shouldEqual expectedGas
      }

      "not modify world state except for the creator's nonce" in {
        val creatorsAccount = context.world.getGuaranteedAccount(fxt.creatorAddr)
        val expectedWorld = context.world.saveAccount(fxt.creatorAddr, creatorsAccount.copy(nonce = creatorsAccount.nonce + 1))
        result.world shouldEqual expectedWorld
      }

      "return 0" in {
        result.returnValue shouldEqual 0
      }
    }

    "call depth limit is reached" should {
      val env = fxt.env.copy(callDepth = EvmConfig.MaxCallDepth)
      val context: PC = fxt.context.copy(env = env)
      val result = CreateResult(context = context)

      "not modify world state" in {
        result.world shouldEqual context.world
      }

      "return 0" in {
        result.returnValue shouldEqual 0
      }

      "consume correct gas" in {
        result.stateOut.gasUsed shouldEqual G_create
      }
    }

    "endowment value is greater than balance" should {
      val result = CreateResult(value = fxt.endowment * 2)

      "not modify world state" in {
        result.world shouldEqual result.context.world
      }

      "return 0" in {
        result.returnValue shouldEqual 0
      }

      "consume correct gas" in {
        result.stateOut.gasUsed shouldEqual G_create
      }
    }
  }

  "initialization includes SELFDESTRUCT opcode" should {
    val gasRequiredForInit = fxt.initWithSelfDestruct.linearConstGas(config) + G_newaccount
    val gasRequiredForCreation = gasRequiredForInit + G_create

    val context: PC = fxt.context.copy(startGas = 2 * gasRequiredForCreation)
    val result = CreateResult(context = context, createCode = fxt.initWithSelfDestruct.code)

    "refund the correct amount of gas" in {
      result.stateOut.gasRefund shouldBe result.stateOut.config.feeSchedule.R_selfdestruct
    }

  }

  "initialization includes a SSTORE opcode that clears the storage" should {

    val codeExecGas = G_sreset + G_sset
    val gasRequiredForInit = fxt.initWithSstoreWithClear.linearConstGas(config) + codeExecGas
    val gasRequiredForCreation = gasRequiredForInit + G_create

    val context: PC = fxt.context.copy(startGas = 2 * gasRequiredForCreation)
    val call = CreateResult(context = context, createCode = fxt.initWithSstoreWithClear.code)

    "refund the correct amount of gas" in {
      call.stateOut.gasRefund shouldBe call.stateOut.config.feeSchedule.R_sclear
    }

  }

  "maxCodeSize check is enabled" should {
    val maxCodeSize = 30
    val ethConfig = EvmConfig.PostEIP160ConfigBuilder(Some(maxCodeSize))

    val context: PC = fxt.context.copy(startGas = Int.MaxValue, config = ethConfig)

    val gasConsumedIfError = G_create + config.gasCap(context.startGas - G_create) //Gas consumed by CREATE opcode if an error happens

    "result in an out of gas if the code is larger than the limit" in {
      val codeSize = maxCodeSize + 1
      val largeContractCode = Assembly((0 until codeSize).map(_ => Assembly.OpCodeAsByteCode(STOP)): _*)
      val createCode = Assembly(fxt.initPart(largeContractCode.code.size).byteCode ++ largeContractCode.byteCode: _*).code
      val call = CreateResult(context = context, createCode = createCode)

      call.stateOut.error shouldBe None
      call.stateOut.gasUsed shouldBe gasConsumedIfError
    }

    "not result in an out of gas if the code is smaller than the limit" in {
      val codeSize = maxCodeSize - 1
      val largeContractCode = Assembly((0 until codeSize).map(_ => Assembly.OpCodeAsByteCode(STOP)): _*)
      val createCode = Assembly(fxt.initPart(largeContractCode.code.size).byteCode ++ largeContractCode.byteCode: _*).code
      val call = CreateResult(context = context, createCode = createCode)

      call.stateOut.error shouldBe None
      call.stateOut.gasUsed shouldNot be(gasConsumedIfError)
    }

  }
}<|MERGE_RESOLUTION|>--- conflicted
+++ resolved
@@ -6,11 +6,7 @@
 import akka.util.ByteString
 
 class CreateOpcodeSpec extends WordSpec with Matchers {
-<<<<<<< HEAD
-  val config = EvmConfig.PostEIP161Config
-=======
-  val config = EvmConfig.PostEIP160ConfigBuilder(None)
->>>>>>> 83e63b30
+  val config = EvmConfig.PostEIP161ConfigBuilder(None)
   import config.feeSchedule._
 
   object fxt {
